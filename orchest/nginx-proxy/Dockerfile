--- conflicted
+++ resolved
@@ -4,16 +4,13 @@
 
 RUN mv /etc/nginx/conf.d/default.conf /etc/nginx/conf.d/default.conf.disabled
 
-<<<<<<< HEAD
-COPY ./orchest/nginx-proxy/orchest.conf /etc/nginx/conf.d/orchest.conf
-=======
-COPY ./*.conf* /etc/nginx/conf.d/
+COPY ./orchest/nginx-proxy/*.conf* /etc/nginx/conf.d/
 
 ARG enable_ssl=false
 
 RUN mkdir -p /etc/ssl/certs/
-COPY generate-dummy-certs.sh /etc/ssl/certs/
-COPY enable-ssl.py /etc/nginx/conf.d/
+COPY ./orchest/nginx-proxy/generate-dummy-certs.sh /etc/ssl/certs/
+COPY ./orchest/nginx-proxy/enable-ssl.py /etc/nginx/conf.d/
 
 # generate dummy certificates
 RUN if [ "${enable_ssl}" = true ] ; then \
@@ -24,6 +21,5 @@
 RUN if [ "${enable_ssl}" = true ] ; then \
     cd /etc/nginx/conf.d && \
     ./enable-ssl.py ; fi
->>>>>>> b1653430
 
 RUN nginx -t