--- conflicted
+++ resolved
@@ -91,14 +91,10 @@
                     f'EG_DOCKER_NETWORK={self.network}',
                     'EG_MIRROR_WORKING_DIRS=True',
                     'EG_LIST_KERNELS=True',
-<<<<<<< HEAD
-                    'EG_KERNEL_WHITELIST=["scipy-notebook-augmented_docker_python","r-notebook-augmented_docker_ir"]',
+                    ('EG_KERNEL_WHITELIST=["scipy-notebook-augmented_docker_python",'
+                                          '"r-notebook-augmented_docker_ir"]'),
                     "EG_UNAUTHORIZED_USERS=['dummy']",
                     "EG_UID_BLACKLIST=['-1']"
-=======
-                    ('EG_KERNEL_WHITELIST=["scipy-notebook_docker_python",'
-                                          '"scipy-notebook_docker_r"]')
->>>>>>> 4efcb628
                 ],
                 user='root',
                 network=self.network
