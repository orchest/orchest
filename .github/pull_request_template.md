--- conflicted
+++ resolved
@@ -7,15 +7,8 @@
 ## Checklist
 
 - [ ] The documentation reflects the changes.
-<<<<<<< HEAD
 - [ ] The PR branch is set up to merge into `dev` instead of `master`.
-- [ ] I have manually tested the application to make sure the changes don’t cause any downstream issues, which includes making sure `./orchest status --ext` is not reporting failures when Orchest is running.
-- [ ] In case I changed code in the `orchest-sdk`, I updated its version according to [SemVer](https://semver.org/) in its `_version.py` and updated the version compatibility table in its `README.md`
-<!-- For the item below, refer to: `scripts/migration_manager.sh` -->
-- [ ] In case I changed one of the services’ `models.py` I have performed the appropriate database migrations.
-=======
-- [ ] I have performed the necessary database migrations if I made changes in a `models.py` file
-      (refer to `scripts/migration_manager.sh`).
+- [ ] In case I changed one of the services’ `models.py` I have performed the appropriate database
+      migrations (refer to `scripts/migration_manager.sh`).
 - [ ] In case I changed code in the `orchest-sdk` I followed its [release
-      checklist](https://github.com/orchest/orchest/blob/master/orchest-sdk/python/RELEASE-CHECKLIST.md)
->>>>>>> e21e7c50
+      checklist](https://github.com/orchest/orchest/blob/master/orchest-sdk/python/RELEASE-CHECKLIST.md)