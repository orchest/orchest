"""The Orchest CLI commands.

More on the structure of the CLI can be found in `cli.py`.

All commands here are just interacting (read or write) with the CR
Object defining the Orchest Cluster to trigger actions in the
`orchest-controller` that is watching the CR Object for changes.

"""
from __future__ import annotations

import enum
import json
import re
import sys
import time
import typing as t
from functools import partial

import click
import requests
import yaml
from kubernetes import client, config, stream
from orchestcli import utils

# Only when running a type checker, e.g. mypy, would we do the following
# imports. Apart from type checking these imports are not needed.
if t.TYPE_CHECKING:
    from multiprocessing.pool import AsyncResult

sys.stdout.reconfigure(encoding="utf-8")


def echo(*args, **kwargs) -> None:
    """Wrapped `click.echo`.

    Note:
        Will do nothing in case the current CLI command is invoked with
        the `--json` flag.

    """
    click_ctx = click.get_current_context(silent=True)

    if click_ctx is None:
        return click.echo(*args, **kwargs)

    json_flag = click_ctx.params.get("json_flag")
    if json_flag and json_flag is not None:
        return
    else:
        return click.echo(*args, **kwargs)


JECHO_CALLS = 0


def jecho(*args, **kwargs) -> None:
    """JSON echo."""
    # Invoking `jecho` multiple times within one CLI invocation would
    # mean that the final output is not JSON parsable.
    global JECHO_CALLS
    assert JECHO_CALLS == 0, "`jecho` should only be called once per CLI invocation."
    JECHO_CALLS += 1

    message = kwargs.get("message")
    if message is not None:
        kwargs["message"] = json.dumps(message, sort_keys=True, indent=True)
    else:
        if args and args[0] is not None:
            args = (json.dumps(args[0], sort_keys=True, indent=True), *args[1:])
    return click.echo(*args, **kwargs)  # type: ignore


try:
    try:
        config.load_kube_config()
    except config.config_exception.ConfigException:
        config.load_incluster_config()
except Exception as e:
    echo(
        "Aborting..."
        f"\nCould not load kube-config file: {e}"
        "\nFor example for minikube, you need to make sure your cluster"
        " is started.",
        err=True,
    )
    sys.exit(1)

ORCHEST_NAMESPACE = re.compile("(namespace: )([-a-z]+)")

API_CLIENT = client.ApiClient()
APPS_API = client.AppsV1Api()
CORE_API = client.CoreV1Api()
CUSTOM_OBJECT_API = client.CustomObjectsApi()
EXT_API = client.ApiextensionsV1Api()
RBAC_API = client.RbacAuthorizationV1Api()

get_namespaced_custom_object = partial(
    CUSTOM_OBJECT_API.get_namespaced_custom_object,
    group="orchest.io",
    version="v1alpha1",
    plural="orchestclusters",
)
create_namespaced_custom_object = partial(
    CUSTOM_OBJECT_API.create_namespaced_custom_object,
    group="orchest.io",
    version="v1alpha1",
    plural="orchestclusters",
)
patch_namespaced_custom_object = partial(
    CUSTOM_OBJECT_API.patch_namespaced_custom_object,
    group="orchest.io",
    version="v1alpha1",
    plural="orchestclusters",
)
list_namespaced_custom_object = partial(
    CUSTOM_OBJECT_API.list_namespaced_custom_object,
    group="orchest.io",
    version="v1alpha1",
    plural="orchestclusters",
)
delete_namespaced_custom_object = partial(
    CUSTOM_OBJECT_API.delete_namespaced_custom_object,
    group="orchest.io",
    version="v1alpha1",
    plural="orchestclusters",
)


class LogLevel(str, enum.Enum):
    DEBUG = "DEBUG"
    INFO = "INFO"
    WARNING = "WARNING"
    ERROR = "ERROR"


class CRObjectNotFound(Exception):
    """CR Object defining Orchest Cluster not found."""

    pass


# NOTE: Schema to be kept in sync with `OrchestClusterPhase` from:
# `services/orchest-controller/pkg/apis/orchest/v1alpha1/types.go`
class ClusterStatus(enum.Enum):
    INITIALIZING = "Initializing"
    DEPLOYINGTHIRDPARTIES = "Deploying Third Parties"
    DEPLOYEDTHIRDPARTIES = "Deployed Third Parties"
    DEPLOYINGORCHEST = "Deploying Orchest Control Plane"
    DEPLOYEDORCHEST = "Deployed Orchest Control Plane"
    RESTARTING = "Restarting"
    STARTING = "Starting"
    RUNNING = "Running"
    STOPPING = "Stopping"
    CLEANUP = "Cleanup"
    STOPPED = "Stopped"
    UPDATING = "Updating"
    ERROR = "Error"
    UNKNOWN = "Unknown"
    UNHEALTHY = "Unhealthy"
    DELETING = "Deleting"


def install(
    cloud: bool,
    dev_mode: bool,
    no_argo: bool,
    fqdn: t.Optional[str],
<<<<<<< HEAD
    socket_path: t.Optional[str],
=======
    userdir_pvc_size: int,
    builder_pvc_size: int,
    registry_pvc_size: int,
>>>>>>> 63064413
    **kwargs,
) -> None:
    """Installs Orchest."""
    ns, cluster_name = kwargs["namespace"], kwargs["cluster_name"]

    try:
        CORE_API.create_namespace(client.V1Namespace(metadata={"name": ns}))
    except client.ApiException as e:
        if e.reason == "Conflict":
            echo(f"Installing into existing namespace: {ns}.")

    manifest_file_name = "orchest-controller.yaml"

    echo("Installing the Orchest Controller to manage the Orchest Cluster...")
    if dev_mode:
        # NOTE: orchest-cli commands to be invoked in Orchest directory
        # root for relative path to work.
        with open(f"services/orchest-controller/deploy/k8s/{manifest_file_name}") as f:
            txt_deploy_controller = f.read()
    else:
        version = _fetch_latest_available_version(curr_version=None, is_cloud=cloud)
        if version is None:
            echo(
                "Failed to fetch latest available version. Without the version"
                " the Orchest Controller can't be installed. Please try again"
                " in a short moment.",
                err=True,
            )
            sys.exit(1)
        try:
            txt_deploy_controller = _fetch_orchest_controller_manifests(
                version, manifest_file_name
            )
        except RuntimeError as e:
            echo(f"{e}", err=True)
            sys.exit(1)

    # Makes the namespace configurable.
    txt_deploy_controller = _subst_namespace(subst=ns, string=txt_deploy_controller)

    # Deploy the `orchest-controller` and the resources it needs.
    yml_deploy_controller = yaml.safe_load_all(txt_deploy_controller)
    failed_to_create_k8s_objs = []
    conflicting_k8s_resources = []
    for yml_document in yml_deploy_controller:
        if yml_document is None:
            continue
        try:
            utils.create_from_dict(
                k8s_client=API_CLIENT,
                data=yml_document,
            )
        except utils.FailToCreateError as e:
            for exc in e.api_exceptions:
                if exc.status == 409:  # conflict/already exists
                    conflicting_k8s_resources.append(json.loads(exc.body)["details"])
                elif exc.status == 500:
                    failed_to_create_k8s_objs.append(yml_document)
                else:
                    raise e

    # Don't overwrite existing/conflicting resources, fail instead.
    if conflicting_k8s_resources:
        conflicting_k8s_resources_msg = "\n".join(
            [json.dumps(resource) for resource in conflicting_k8s_resources]
        )

        echo(
            "In case you are trying to install additional 'orchestclusters'"
            " then please note that this is not yet supported. On update the"
            " cluster-level resources of one 'orchestcluster' could become"
            " incompatible with another 'orchestcluster'.",
            err=True,
        )
        echo(
            "Orchest seems to have been installed before and was incorrectly"
            " uninstalled, leaving dangling state. Please ensure you are on"
            " a compatible 'orchest-cli' version and run:\n\torchest uninstall",
            err=True,
        )
        echo(
            "If uninstalling doesn't work, then please try to remove the"
            " following resources manually before installing again:"
            f"\n{conflicting_k8s_resources_msg}",
            err=True,
        )
        sys.exit(1)

    # Retry to create k8s objects that could not be created the first
    # time.
    if failed_to_create_k8s_objs:
        retries = 0
        get_backoff_period = lambda x: 5 * 2**x  # noqa
        # NOTE: Total possible wait of `sum(5 * 2**x for x in range(4))`
        # which is 75s.
        while retries < 4:
            echo(
                "Failed to install the Orchest Controller, retrying in"
                f" {get_backoff_period(retries)} seconds...",
            )
            time.sleep(get_backoff_period(retries))

            tmp_failed_to_create_k8s_objs = []
            for yml_document in failed_to_create_k8s_objs:
                try:
                    # NOTE: Use replace instead of create to handle
                    # "List" kinds.
                    utils.replace_from_dict(
                        k8s_client=API_CLIENT,
                        data=yml_document,
                    )
                except utils.FailToCreateError as e:
                    for exc in e.api_exceptions:
                        if exc.status == 500:
                            tmp_failed_to_create_k8s_objs.append(yml_document)
                            exc_msg = json.loads(exc.body)["message"]
                        else:
                            raise e

            failed_to_create_k8s_objs = tmp_failed_to_create_k8s_objs
            if failed_to_create_k8s_objs:
                retries += 1
            else:
                break
        else:
            echo(
                f"Installation aborted. Kubernetes API message:\n{exc_msg}",
                err=True,
            )
            sys.exit(1)

    # Creating the OrchestCluster custom resource.
    applications = [
        {
            "name": "docker-registry",
            "config": {
                "helm": {
                    "parameters": [
                        {
                            "name": "persistence.size",
                            "value": f"{registry_pvc_size}Gi",
                        }
                    ]
                }
            },
        }
    ]
    if no_argo:
        echo(
            "Disabling 'Argo Workflows' installation."
            "\n\tMake sure 'Argo Workflows' is already installed in your cluster"
            "\n\tand has the right permissions set in order to work properly"
            "\n\twith Orchest."
        )
    else:
        applications.append(
            {
                "name": "argo-workflow",
                "config": {
                    "helm": {
                        # `singleNamespace` so that Argo acts as a
                        # namespace level component and only schedule
                        # workflows in it's own namespace.
                        "parameters": [{"name": "singleNamespace", "value": "true"}]
                    }
                },
            }
        )

    metadata = {
        "name": cluster_name,
        "namespace": ns,
    }

    if socket_path is not None:
        metadata["annotations"] = {"orchest.io/container-runtime-socket": socket_path}

    custom_object = {
        "apiVersion": "orchest.io/v1alpha1",
        "kind": "OrchestCluster",
        "metadata": metadata,
        "spec": {
            "applications": applications,
            "orchest": {
                "orchestHost": fqdn,
                "orchestWebServer": {"env": [{"name": "CLOUD", "value": str(cloud)}]},
                "authServer": {"env": [{"name": "CLOUD", "value": str(cloud)}]},
                "resources": {
                    "userDirVolumeSize": f"{userdir_pvc_size}Gi",
                    "builderCacheDirVolumeSize": f"{builder_pvc_size}Gi",
                },
            },
        },
    }

    # Once the CR is created, the operator will read it and start
    # setting up the Orchest Cluster.
    try:
        create_namespaced_custom_object(
            namespace=ns,
            body=custom_object,
        )
    except client.ApiException as e:
        if e.status == 409:  # conflict
            echo("Orchest is already installed. To update, run:", err=True)
            echo("\torchest update", err=True)
        else:
            echo("Failed to install Orchest.", err=True)
            echo("Could not create the required namespaced custom object.", err=True)
        sys.exit(1)

    echo("Setting up the Orchest Cluster...", nl=True)
    _display_spinner(ClusterStatus.INITIALIZING, ClusterStatus.RUNNING)
    echo("Successfully installed Orchest!")

    if fqdn is not None:
        echo(
            f"Orchest is running with an FQDN equal to {fqdn}. To access it locally,"
            " add an entry to your '/etc/hosts' file mapping the cluster ip"
            f" (`minikube ip`) to '{fqdn}'. If you are on mac run the `minikube tunnel`"
            f" daemon and map '127.0.0.1' to {fqdn} in the '/etc/hosts' file instead."
            f" You will then be able to reach Orchest at http://{fqdn}."
        )
    else:
        echo(
            "Orchest is running without an FQDN. To access Orchest locally, simply"
            " go to the IP returned by `minikube ip`. If you are on mac run the"
            " `minikube tunnel` daemon and map '127.0.0.1' to `minikube ip` in the"
            " '/etc/hosts' file instead."
        )


def uninstall(**kwargs) -> None:
    """Uninstalls Orchest."""

    def _remove_custom_objects(ns: str) -> None:
        custom_objects = list_namespaced_custom_object(
            namespace=ns,
        )
        for custom_object in custom_objects["items"]:
            delete_namespaced_custom_object(
                namespace=ns,
                name=custom_object["metadata"]["name"],
            )

    ns = kwargs["namespace"]

    echo("Uninstalling Orchest...")

    # Remove all orchest related custom resources in the namespace.
    # Otherwise the namespace can't be removed due to the configured
    # finalizers on the orchestcluster resources.
    echo("Removing all Orchest Clusters...")
    try:
        _remove_custom_objects(ns)
    except client.ApiException as e:
        if e.status == 404:
            echo(f"No Orchest Clusters found to delete in namespace: '{ns}'.", err=True)
        else:
            raise
    else:
        # Wait until the custom objects are removed to ensure a correct
        # removal (which is handled by the `orchest-controller`).
        while True:
            custom_objects = list_namespaced_custom_object(
                namespace=ns,
            )
            if not custom_objects["items"]:
                break

    # Removing the namespace will also remove all resources contained in
    # it.
    echo(f"Removing '{ns}' namespace...")
    delete_issued = False
    while True:
        try:
            if not delete_issued:
                CORE_API.delete_namespace(ns)
                delete_issued = True
            else:
                CORE_API.read_namespace(ns)
        except client.ApiException as e:
            if e.status == 404:
                break
            raise e
        time.sleep(1)

    # Delete cluster level resources.
    echo("Removing Orchest's cluster-level resources...")
    RBAC_API.delete_cluster_role(name="orchest-controller")
    RBAC_API.delete_cluster_role_binding(name="orchest-controller")
    EXT_API.delete_custom_resource_definition(name="orchestclusters.orchest.io")
    EXT_API.delete_custom_resource_definition(name="orchestcomponents.orchest.io")

    echo("\nSuccessfully uninstalled Orchest.")


# NOTE:
# Issues preventing a `kubectl apply` equivalent in Python:
# https://github.com/kubernetes-client/python/pull/959
# https://github.com/kubernetes-client/python/issues/1093#issuecomment-611773280
# That is why we have built similar behavior ourselves. There are some
# other issues when it comes to applying the `orchest-controller.yaml`
# manifest that we can't solve:
# - Deleting resources from the controller.yaml will not be picked up
#   by update.
# - All resources in the `orchest-controller.yaml` must have a name,
#   because it is used to identify the object and search for its
#   existence in the cluster. If not found, a new object is created.
def update(
    version: t.Optional[str],
    watch_flag: bool,
    dev_mode: bool,
    **kwargs,
) -> None:
    """Updates Orchest."""

    def lte(old: str, new: str) -> bool:
        """Returns `old <= new`, i.e. less than or equal.

        In other words, returns whether `new` is a newer version than
        `old`.

        Raises:
            ValueError: If `old` or `new` does not follow our CalVer
                versioning scheme.

        """
        if not _is_calver_version(old):
            raise ValueError(
                f"The given version '{old}' does not follow"
                " CalVer versioning, e.g. 'v2022.02.4'."
            )
        elif not _is_calver_version(new):
            raise ValueError(
                f"The given version '{new}' does not follow"
                " CalVer versioning, e.g. 'v2022.02.4'."
            )

        old, new = old[1:], new[1:]
        for o, n in zip(old.split("."), new.split(".")):
            if int(o) > int(n):
                return False
            elif int(o) < int(n):
                return True
        return True

    ns, cluster_name = kwargs["namespace"], kwargs["cluster_name"]

    tmp_fetching = "version"
    try:
        # NOTE: Important! Getting the cluster version will fail if the
        # update is invoked with a `ns` in which Orchest is not
        # installed. This is exactly what we want.
        curr_version = _get_orchest_cluster_version(ns, cluster_name)
        tmp_fetching = "running mode"
        is_cloud_mode = _is_orchest_in_cloud_mode(ns, cluster_name)

    except CRObjectNotFound as e:
        echo(
            f"Failed to fetch current Orchest Cluster {tmp_fetching} to make"
            " sure the cluster isn't downgraded.",
            err=True,
        )
        echo(e, err=True)
        sys.exit(1)

    except KeyError:
        echo(
            f"Failed to fetch current Orchest Cluster {tmp_fetching} to make"
            " sure the cluster isn't downgraded.",
            err=True,
        )
        echo(
            "Make sure your CLI version is compatible with the running"
            " Orchest Cluster version.",
            err=True,
        )
        sys.exit(1)

    if version is None:
        version = _fetch_latest_available_version(curr_version, is_cloud_mode)
        if version is None:
            echo("Failed to fetch latest available version to update to.", err=True)
            sys.exit(1)
    else:
        # Verify user input.
        if not _is_calver_version(version):
            echo(
                f"The format of the given version '{version}'"
                " is incorrect and can't be updated to.",
                err=True,
            )
            echo("The version should follow CalVer, e.g. 'v2022.02.4'.", err=True)
            sys.exit(1)

    if curr_version == version:
        echo(f"Orchest Cluster is already on version: {version}.")
        sys.exit()
    elif not lte(curr_version, version):
        echo("Aborting update. Downgrading is not supported.", err=True)
        echo(
            f"Orchest Cluster is on version '{curr_version}',"
            f" which is newer than the given version '{version}'.",
            err=True,
        )
        sys.exit(1)

    manifest_file_name = "orchest-controller.yaml"

    echo("Updating the Orchest Controller deployment requirements...")
    if dev_mode:
        # NOTE: orchest-cli commands to be invoked in Orchest directory
        # root for relative path to work.
        with open(f"services/orchest-controller/deploy/k8s/{manifest_file_name}") as f:
            txt_deploy_controller = f.read()
    else:
        try:
            txt_deploy_controller = _fetch_orchest_controller_manifests(
                version, manifest_file_name
            )
        except RuntimeError as e:
            echo(f"{e}", err=True)
            sys.exit(1)

    # The namespace to install the controller in should be the same as
    # the namespace in which Orchest is currently installed.
    txt_deploy_controller = _subst_namespace(subst=ns, string=txt_deploy_controller)

    yml_deploy_controller = yaml.safe_load_all(txt_deploy_controller)
    try:
        utils.replace_from_yaml(
            k8s_client=API_CLIENT,
            yaml_objects=yml_deploy_controller,
        )
    except utils.FailToCreateError as e:
        echo(
            "Failed to update Orchest. Could not apply 'orchest-controller'"
            f" manifests: \n{e}",
            err=True,
        )
        sys.exit(1)

    # Returns an iterator so we need to init it again to get the
    # `namespace` and `labels` of the `orchest-controller` deployment
    # for the next step.
    yml_deploy_controller = yaml.safe_load_all(txt_deploy_controller)
    while True:
        try:
            obj = next(yml_deploy_controller)

            if (
                obj is not None
                and obj["kind"] == "Deployment"
                # NOTE: We need to assume something to not change
                # in the controller deployment to be able to
                # distinguish it from other defined deployments in
                # the yaml file.
                and obj["metadata"]["name"] == "orchest-controller"
            ):
                controller_namespace = obj["metadata"]["namespace"]
                controller_pod_labels = obj["spec"]["selector"]["matchLabels"]
                break
        except StopIteration:
            echo(
                "Aborting update. No deployment manifest is defined for the"
                " 'orchest-controller'.",
                err=True,
            )
            sys.exit(1)

    # Wait until the `orchest-controller` is successfully updated. We
    # don't accidentally want the old `orchest-controller` to initiate
    # the update process.
    # NOTE: use a while instead of watch command because the watch
    # could time out due to us changing labels in versions and thus the
    # watch command not returning anything.
    echo("Updating the Orchest Controller deployment...")
    label_selector = ",".join(
        [f"{key}={value}" for key, value in controller_pod_labels.items()]
    )
    while True:
        resp = CORE_API.list_namespaced_pod(
            namespace=controller_namespace,
            label_selector=label_selector,
        )
        if resp is None or not resp.items:
            time.sleep(1)
            continue

        if len(resp.items) > 1:
            echo(
                "Aborting update. Multiple 'orchest-controller' pods found, whilst"
                "expecting only 1.",
                err=True,
            )
            sys.exit(1)

        controller_pod = resp.items[0]
        for container in controller_pod.spec.containers:
            # NOTE: Assume that the `orchest-controller` deployment
            # only defines Orchest owned images. This way we can
            # infer what the version of the image should be.
            if not container.image.endswith(f":{version}"):
                break
        else:
            if controller_pod.status.phase == "Running":  # type: ignore
                break

        time.sleep(1)

    echo("Updating the Orchest Cluster...")
    try:
        patch_namespaced_custom_object(
            name=cluster_name,
            namespace=ns,
            body={"spec": {"orchest": {"version": version}}},
        )
    except client.ApiException as e:
        echo("Failed to update the Orchest Cluster version.", err=True)
        if e.status == 404:  # not found
            echo(
                f"The Orchest Cluster named '{cluster_name}' in namespace"
                f" '{ns}' could not be found.",
                err=True,
            )
        else:
            echo(f"Reason: {e.reason}", err=True)
        sys.exit(1)

    if watch_flag:
        _display_spinner(ClusterStatus.RUNNING, ClusterStatus.RUNNING)
        echo("Successfully updated Orchest!")


def patch(
    dev: t.Optional[bool],
    cloud: t.Optional[bool],
    log_level: t.Optional[LogLevel],
    socket_path: t.Optional[str],
    **kwargs,
) -> None:
    """Patches the Orchest Cluster."""

    def convert_to_strategic_merge_patch(patch_obj: t.Dict, obj: t.Dict) -> None:
        """Strategically merges list[dict] of `patch_obj` with `obj`.

        `patch_obj` is changed in-place.

        Note:
            It is assumed that all lists inside the given objects are
            lists of dictionaries, i.e. list[dict], and those
            dictionaries are of the format::

                {"name": ..., "value", ...}

        Precedence is given to `patch_obj`, i.e. if a dict["name"] entry
        exists in both the lists of `patch_obj` and `obj` then the
        dict of `patch_obj` is kept.

        Example:
            >>> patch = {
            ...     "key": [{"name": "patch-1", "value": "patch-1"}]
            ... }
            >>> obj = {"key": [{"name": "patch-1", "value": "obj-1"}]}
            >>> convert_to_strategic_merge_patch(patch, obj)
            >>> patch
            ... {"key": [{"name": "patch-1", "value": "patch-1"}]}

        More information on what a strategic merge patch is can be found
        here:
            https://kubernetes.io/docs/tasks/manage-kubernetes-objects/update-api-object-kubectl-patch

        """
        for key, spec in patch_obj.items():
            if key not in obj:
                continue

            if isinstance(spec, dict):
                convert_to_strategic_merge_patch(patch_obj[key], obj[key])
            elif isinstance(spec, list):
                # Strategically merge it.
                patch_items = set(d["name"] for d in spec)
                for obj_item in obj[key]:
                    if obj_item["name"] not in patch_items:
                        spec.append(obj_item)

    def annotate_obj(anotations: t.Dict, obj: t.Dict) -> None:
        """Annotates the `object` with the provided `annotations`.

        `obj` is changed in-place.

        Note:
            The annotations have to be a string-to-string hashmap:

                {"name1": "value1", ...}

        Precedence is given to `annotations`, for example if a key is
        present in both, the one in annotations will be used.

        """
        if "annotations" not in obj:
            obj["annotations"] = anotations
            return

        for key, value in anotations.items():
            print(key, value)
            obj["annotations"][key] = value

    def disable_telemetry() -> None:
        command = [
            "curl",
            "-X",
            "PUT",
            "localhost:80/api/ctl/orchest-settings",
            "-H",
            "Content-Type: application/json",
            "-d",
            '{"TELEMETRY_DISABLED": true}',
        ]
        _run_pod_exec(
            ns,
            cluster_name,
            "orchest-api",
            command,
        )

    echo("Patching the Orchest Cluster.")
    ns, cluster_name = kwargs["namespace"], kwargs["cluster_name"]

    if dev is None:
        env_var_dev = None
    elif dev:
        try:
            disable_telemetry()
        except RuntimeError as e:
            echo(e, err=True)
            echo("Failed to disable telemetry. Continuing.", err=True)

        env_var_dev = {"name": "FLASK_ENV", "value": "development"}

        _cmd = (
            "minikube start --memory 16000 --cpus 12 "
            '--mount-string="$(pwd):/orchest-dev-repo" --mount'
        )
        echo(
            "Note that when running in dev mode you need to have mounted the orchest "
            "repository into minikube. For example by running the following when "
            f"creating the cluster, while being in the repo: '{_cmd}'. The behaviour "
            "of mounting in minikube is driver dependant and has some open issues, "
            "so try to stay on the proven path. A cluster created through the "
            "scripts/install_minikube.sh script, for example, would lead to the mount "
            "only working on the master node, due to the kvm driver."
        )
    else:
        env_var_dev = {"name": "FLASK_ENV", "value": "production"}

    if cloud is None:
        env_var_cloud = None
    else:
        env_var_cloud = {"name": "CLOUD", "value": str(cloud)}

    if log_level is None:
        env_var_log_level = None
    else:
        env_var_log_level = {"name": "ORCHEST_LOG_LEVEL", "value": log_level.value}

    # NOTE: The merge strategy of a PATCH will always be replace. It
    # should be possible to define strategic merge on CRDs, but for some
    # reason we didn't get this to work:
    # https://kubernetes.io/docs/reference/using-api/server-side-apply/#custom-resources
    # Therefore, we first GET the custom object, PATCH it at runtime
    # our selves, then send the PATCH request.
    custom_object = _get_namespaced_custom_object(ns, cluster_name)
    orchest_spec_patch = {
        "authServer": {
            "env": [env for env in [env_var_dev, env_var_cloud] if env is not None],
        },
        "orchestWebServer": {
            "env": [env for env in [env_var_dev, env_var_cloud] if env is not None],
        },
        "orchestApi": {
            "env": [env for env in [env_var_dev, env_var_cloud] if env is not None],
        },
        "celeryWorker": {
            "env": [env for env in [env_var_dev] if env is not None],
        },
        "env": [env for env in [env_var_log_level] if env is not None],
    }
    convert_to_strategic_merge_patch(
        orchest_spec_patch,
        custom_object["spec"]["orchest"],  # type: ignore
    )

    if socket_path is not None:
        annotate_obj(
            {"orchest.io/container-runtime-socket": socket_path},
            custom_object["metadata"],
        )

    try:
        patch_namespaced_custom_object(
            name=cluster_name,
            namespace=ns,
            body={"spec": {"orchest": orchest_spec_patch}},
        )
    except client.ApiException as e:
        echo("Failed to patch the Orchest Cluster.", err=True)
        if e.status == 404:  # not found
            echo(
                f"The Orchest Cluster named '{cluster_name}' in namespace"
                f" '{ns}' could not be found.",
                err=True,
            )
        else:
            echo(f"Reason: {e.reason}", err=True)
        sys.exit(1)

    _display_spinner(ClusterStatus.RUNNING, ClusterStatus.RUNNING)
    echo("Successfully patched the Orchest Cluster.")


def version(json_flag: bool, latest_flag: bool, **kwargs) -> None:
    """Gets Orchest version."""
    try:
        if latest_flag:
            version = _fetch_latest_available_version(curr_version=None, is_cloud=False)
        else:
            version = _get_orchest_cluster_version(
                kwargs["namespace"],
                kwargs["cluster_name"],
            )

    except CRObjectNotFound as e:
        if json_flag:
            jecho({})
        else:
            echo("Failed to fetch Orchest Cluster version.", err=True)
            echo(e, err=True)
        sys.exit(1)

    except KeyError:
        if json_flag:
            jecho({})
        else:
            echo("Failed to fetch Orchest Cluster version.", err=True)
            echo(
                "Make sure your CLI version is compatible with the running"
                " Orchest Cluster version.",
                err=True,
            )
        sys.exit(1)

    if json_flag:
        jecho({"version": version})
    else:
        echo(version)


def status(json_flag: bool, **kwargs) -> None:
    """Gets Orchest Cluster status."""
    ns, cluster_name = kwargs["namespace"], kwargs["cluster_name"]

    # NOTE: If an uncaught exception is raised, Python will exit with
    # exit code equal to 1.
    try:
        status = _get_orchest_cluster_status(ns, cluster_name)
    except CRObjectNotFound as e:
        if json_flag:
            jecho({})
        else:
            echo("Failed to fetch Orchest Cluster status.", err=True)
            echo(e, err=True)
        sys.exit(1)

    if status is None:
        echo("Failed to fetch Orchest Cluster status. Please try again.", err=True)
    else:
        if json_flag:
            jecho({"status": status.value})
        else:
            echo(status.value)


def stop(watch: bool, **kwargs) -> None:
    """Stops Orchest."""
    ns, cluster_name = kwargs["namespace"], kwargs["cluster_name"]

    echo("Stopping the Orchest Cluster.")
    try:
        patch_namespaced_custom_object(
            name=cluster_name,
            namespace=ns,
            body={"spec": {"orchest": {"pause": True}}},
        )
    except client.ApiException as e:
        echo("Failed to stop the Orchest Cluster.", err=True)
        if e.status == 404:  # not found
            echo(
                f"The Orchest Cluster named '{cluster_name}' in namespace"
                f" '{ns}' could not be found.",
                err=True,
            )
        else:
            echo(f"Reason: {e.reason}", err=True)
        sys.exit(1)

    if watch:
        _display_spinner(ClusterStatus.RUNNING, ClusterStatus.STOPPED)
        echo("Successfully stopped Orchest.")


def start(watch: bool, **kwargs) -> None:
    """Starts Orchest."""
    ns, cluster_name = kwargs["namespace"], kwargs["cluster_name"]

    echo("Starting the Orchest Cluster.")
    try:
        patch_namespaced_custom_object(
            name=cluster_name,
            namespace=ns,
            body={"spec": {"orchest": {"pause": False}}},
        )
    except client.ApiException as e:
        echo("Failed to start the Orchest Cluster.", err=True)
        if e.status == 404:  # not found
            echo(
                f"The Orchest Cluster named '{cluster_name}' in namespace"
                f" '{ns}' could not be found.",
                err=True,
            )
        else:
            echo(f"Reason: {e.reason}", err=True)
        sys.exit(1)

    if watch:
        _display_spinner(ClusterStatus.STOPPED, ClusterStatus.RUNNING)
        echo("Successfully started Orchest.")


def restart(watch: bool, **kwargs) -> None:
    """Restarts Orchest."""
    ns, cluster_name = kwargs["namespace"], kwargs["cluster_name"]

    echo("Restarting the Orchest Cluster.")
    try:
        status = _get_orchest_cluster_status(ns, cluster_name)
        if status == ClusterStatus.STOPPED:
            start(**kwargs)
        else:
            status = ClusterStatus.RUNNING
            patch_namespaced_custom_object(
                name=cluster_name,
                namespace=ns,
                # NOTE: strategic merge does work on the annotations in
                # the metadata.
                # `RestartAnnotationKey` in the `orchest-controller`.
                body={"metadata": {"annotations": {"orchest.io/restart": "true"}}},
                # Don't replace the annotations instead merge with
                # existing keys.
                field_manager="StrategicMergePatch",
            )
    except client.ApiException as e:
        echo("Failed to restart the Orchest Cluster.", err=True)
        if e.status == 404:  # not found
            echo(
                f"The Orchest Cluster named '{cluster_name}' in namespace"
                f" '{ns}' could not be found.",
                err=True,
            )
        else:
            echo(f"Reason: {e.reason}", err=True)
        sys.exit(1)

    if watch:
        _display_spinner(status, ClusterStatus.RUNNING)
        echo("Successfully restarted Orchest.")


# Application command.
def adduser(
    username: str,
    is_admin: bool,
    non_interactive: bool,
    non_interactive_password: t.Optional[str],
    set_token: bool,
    non_interactive_token: t.Optional[str],
    **kwargs,
) -> None:
    """Adds a new user to Orchest."""
    ns, cluster_name = kwargs["namespace"], kwargs["cluster_name"]

    if non_interactive:
        password = non_interactive_password
        token = non_interactive_token
    else:
        if non_interactive_password:
            echo(
                "Can't use `--non-interactive-password` without `--non-interactive`",
                err=True,
            )
            sys.exit(1)
        if non_interactive_token:
            echo(
                "Can't use `--non-interactive-token` without `--non-interactive`",
                err=True,
            )
            sys.exit(1)

        password = click.prompt("Password", hide_input=True, confirmation_prompt=True)
        if set_token:
            token = click.prompt("Token", hide_input=True, confirmation_prompt=True)
        else:
            token = None

    try:
        _add_user(ns, cluster_name, username, password, is_admin, token)
    except ValueError as e:
        echo(f"Failed to add specified user: {username}.", err=True)
        echo(e, err=True)
        sys.exit(1)
    except RuntimeError as e:
        echo(f"Failed to add specified user: {username}.", err=True)
        # NOTE: A newline is already returned by the auth-server.
        echo(e, err=True, nl=False)
        sys.exit(1)

    echo(f"Successfully added {'admin' if is_admin else ''} user: {username}.")


def _add_user(
    ns: str,
    cluster_name: str,
    username: str,
    password: t.Optional[str],
    is_admin: bool,
    token: t.Optional[str],
) -> None:
    if password is None:
        raise ValueError("Password must be specified")
    elif not password:
        raise ValueError("Password can't be empty.")
    if token is not None and not token:
        raise ValueError("Token can't be empty.")

    command = ["python", "add_user.py", username, password]
    if token is not None:
        command.append("--token")
        command.append(token)
    if is_admin:
        command.append("--is_admin")

    _run_pod_exec(
        ns,
        cluster_name,
        "auth-server",
        command,
    )


def _run_pod_exec(
    ns: str,
    cluster_name: str,
    orchest_service: str,
    command: t.List[str],
    check_gate=True,
) -> None:
    """Runs `command` inside the pod defined by `orchest_service`.

    Raises:
        RuntimeError: If something went wrong when trying to run the
            command in the pod, or when the command did not return with
            a zero exit code.

    """

    def passes_gate(ns: str, cluster_name: str) -> t.Tuple[bool, str]:
        """Returns whether the Orchest Cluster is in a valid state.

        Returns:
            True, "": if Cluster is in a valid state.
            False, reason: if Cluster is in an invalid state.

        """
        try:
            status = _get_orchest_cluster_status(ns, cluster_name)
        except CRObjectNotFound as e:
            return False, str(e)

        if status != ClusterStatus.RUNNING:
            reason = (
                "The Orchest Cluster state is "
                " '{'unknown' if status is None else status.value}', whereas it needs"
                " to be '{ClusterStatus.RUNNING.value}'. Check:"
                "\n\torchest status"
            )
            return False, reason

        return True, ""

    if check_gate:
        passed_gate, reason = passes_gate(ns, cluster_name)
        if not passed_gate:
            raise RuntimeError(f"Failed to pass gate: {reason}")

    pods = CORE_API.list_namespaced_pod(
        ns,
        label_selector=(
            f"controller.orchest.io/component={orchest_service},"
            "controller.orchest.io/part-of=orchest,"
            f"controller.orchest.io/owner={orchest_service}"
        ),
    )
    if not pods.items:
        raise RuntimeError(
            f"Orchest Cluster is in an invalid state: no '{orchest_service}' found."
        )
    elif len(pods.items) > 1:
        raise RuntimeError(
            "Orchest Cluster is in an invalid state: multiple "
            f" '{orchest_service}' found."
        )
    else:
        pod = pods.items[0]

    client = stream.stream(
        CORE_API.connect_get_namespaced_pod_exec,
        name=pod.metadata.name,
        namespace=ns,
        command=command,
        stderr=True,
        stdin=False,
        stdout=True,
        tty=False,
        # Gives us a WS client so we can get the return code.
        _preload_content=False,
    )
    # NOTE: Timeout shouldn't be needed, but we don't want to keep the
    # WS connection open indefinitely if something goes wrong when
    # running the command.
    client.run_forever(timeout=20)
    if client.returncode != 0:
        raise RuntimeError(client.read_all())


def _get_orchest_cluster_status(
    ns: str, cluster_name: str
) -> t.Optional[ClusterStatus]:
    """Gets Orchest Cluster status.

    Note:
        Passes `kwargs` to underlying `get_namespaced_custom_object`
        call.

    Returns:
        multiprocessing.pool.AsyncResult if `async_req=True`,
        None if custom object did contain `status` entry,
        the status of the custom object otherwise.

    Raises:
        CRObjectNotFound: Custom Object could not be found.

    """
    # TODO: The moment the `/status` endpoint is implemented we can
    # switch to `CUSTOM_OBJECT_API.get_namespaced_custom_object_status`
    custom_object = _get_namespaced_custom_object(ns, cluster_name)
    custom_object = t.cast(t.Dict, custom_object)
    return _parse_cluster_status_from_custom_object(custom_object)


def _parse_cluster_status_from_custom_object(
    custom_object: t.Dict,
) -> t.Optional[ClusterStatus]:
    try:
        # TODO: Introduce more granularity later and add `message`
        status = ClusterStatus(custom_object["status"]["state"])
    except KeyError:
        # NOTE: KeyError can get hit due to `"status"` not (yet) being
        # present in the response:
        # https://github.com/kubernetes-client/python/issues/1772
        return None

    return status


def _get_namespaced_custom_object(
    ns: str, cluster_name: str, **kwargs
) -> t.Union[t.Dict, "AsyncResult"]:
    """

    Note:
        Passes `kwargs` to underlying `get_namespaced_custom_object`
        call.

    Returns:
        multiprocessing.pool.AsyncResult if `async_req=True`,
        the custom object otherwise.

    Raises:
        CRObjectNotFound: Custom Object could not be found.

    """
    try:
        custom_object = get_namespaced_custom_object(
            name=cluster_name,
            namespace=ns,
            **kwargs,
        )
    except client.ApiException as e:
        if e.status == 404:  # not found
            raise CRObjectNotFound(
                f"The Orchest Cluster named '{cluster_name}' in namespace"
                f" '{ns}' could not be found."
            )
        else:
            raise

    return custom_object


def _display_spinner(
    curr_status: ClusterStatus,
    end_status: ClusterStatus,
    file: t.Optional[t.IO] = None,
) -> None:
    """Displays a spinner until the end status is reached.

    The spinner is displayed in `file` which defaults to `STDOUT`.

    Note:
        The spinner is not "fool-proof" when running quick succinct
        CLI commands.

        For example: running <--> updating. Then when the cluster
        status is "updating", one can't infer whether that was due to
        the current invoked command or the next command. Thus the
        spinner can't know whether it should stop displaying.

        The spinner is displayed based on the cluster status, which is
        just one moment in time: the moment the request is returned.
        Based on the ping of a user and the speed with which the
        `orchest-controller` changes the status of the cluster, we can't
        infer whether the `end_status` has already been reached.

        The implementation assumes the `end_status` is reached
        eventually and no concurrent/quick successive commands are
        issued.

    """

    def echo(*args, **kwargs):
        """Local echo function.

        Inside the function one can now call the regular `echo` instead
        of always having to call `echo(..., file=file)`.

        """
        global echo
        nonlocal file

        if file is None:
            file = sys.stdout

        if kwargs.get("file") is None:
            return echo(*args, file=file, **kwargs)
        else:
            return echo(*args, **kwargs)

    # Get the required arguments to get the status of the custom object
    # from the click context.
    # If the assertion fails, try adding `watch=False` to the command
    # as to not to display a spinner.
    click_ctx = click.get_current_context(silent=True)
    assert click_ctx is not None, "Can only display spinner through CLI invocation."

    ns = t.cast(str, click_ctx.params.get("namespace"))
    cluster_name = t.cast(str, click_ctx.params.get("cluster_name"))

    # NOTE: Assumes the `orchest-controller` changes the status of the
    # Orchest Cluster based on the management command within 10s and the
    # initial request getting the cluster status succeeding within that
    # time as well. Meaning that the passed `curr_status` is actually no
    # longer the actual status of the Cluster. Allowing the passed
    # `curr_status` to equal the `end_status` (without requiring double
    # invocation of this function, which would lead to other issues).
    invocation_time = time.time()

    try:
        # NOTE: Click's `echo` makes sure the ANSI characters work
        # cross-platform. For Windows it uses `colorama` to do so.
        echo("\033[?25l", nl=False)  # hide cursor

        # NOTE: Watching (using `watch.Watch().stream(...)`) is not
        # supported, thus we go for a loop instead:
        # https://github.com/kubernetes-client/python/issues/1679
        prev_status = curr_status

        # Use `async_req` to make sure spinner is always loading.
        thread = _get_namespaced_custom_object(ns, cluster_name, async_req=True)
        while curr_status != end_status or (time.time() - invocation_time < 10):
            thread = t.cast("AsyncResult", thread)
            if thread.ready():
                try:
                    resp = thread.get()
                except client.ApiException as e:
                    echo(err=True)  # newline
                    echo(f"🙅 Failed to {click_ctx.command.name}.", err=True)
                    if e.status == 404:  # not found
                        echo(
                            "The CR Object defining the Orchest Cluster was removed"
                            " by an external process during installation.",
                            err=True,
                        )
                        sys.exit(1)
                    else:
                        raise

                curr_status = _parse_cluster_status_from_custom_object(
                    resp,
                )  # type: ignore
                thread = _get_namespaced_custom_object(ns, cluster_name, async_req=True)

            if curr_status is None:
                curr_status = prev_status

            if curr_status == prev_status:
                for _ in range(3):
                    echo("\r", nl=False)  # Move cursor to beginning of line
                    echo("\033[K", nl=False)  # Erase until end of line
                    echo(f"🚶 {curr_status.value}", nl=False)
                    time.sleep(0.2)
                    echo("\r", nl=False)
                    echo("\033[K", nl=False)
                    echo(f"🏃 {curr_status.value}", nl=False)
                    time.sleep(0.2)

            else:
                echo("\r", nl=False)
                echo("\033[K", nl=False)
                echo(f"🏁 {prev_status.value}", nl=True)
                prev_status = curr_status

                # Otherwise we would wait without reason once the
                # command has finished.
                if curr_status != end_status:
                    thread.wait()  # type: ignore
    finally:
        echo("\033[?25h", nl=True)  # show cursor


def _get_orchest_cluster_version(ns: str, cluster_name: str) -> str:
    """Gets the current version of the Orchest Cluster.

    Raises:
        CRObjectNotFound: If the Orchest Cluster CR Object couldn't be
            found.
        KeyError: If the `version` entry couldn't be accessed from the
            CR Object.

    """
    custom_object = _get_namespaced_custom_object(ns, cluster_name)
    return custom_object["spec"]["orchest"]["version"]  # type: ignore


def _is_orchest_in_cloud_mode(ns: str, cluster_name: str) -> bool:
    """Answers whether Orchest is running in cloud mode or not.

    Raises:
        CRObjectNotFound: If the Orchest Cluster CR Object couldn't
            be found.
        KeyError: If the returned custom object has an unexpected
            format.

    """
    custom_object = _get_namespaced_custom_object(ns, cluster_name)
    env = custom_object["spec"]["orchest"]["orchestWebServer"]["env"]  # type: ignore
    for env_var in env:
        if env_var["name"] == "CLOUD":
            if env_var["value"] in ["True", "TRUE", "true"]:
                return True
    return False


def _is_calver_version(version: str) -> bool:
    try:
        year, month, patch = version.split(".")
        if (
            not year.startswith("v")
            or len(year) != 5
            or len(month) != 2
            or len(patch) == 0
        ):
            raise

        int(year[1:]), int(month), int(patch)
    except Exception:
        return False

    return True


def _fetch_latest_available_version(
    curr_version: t.Optional[str], is_cloud: bool
) -> t.Optional[str]:
    url = (
        "https://update-info.orchest.io/api/orchest/"
        f"update-info/v3?version={curr_version}&is_cloud={is_cloud}"
    )
    resp = requests.get(url, timeout=5)

    if resp.status_code == 200:
        data = resp.json()
        return data["latest_version"]
    else:
        return None


def _fetch_orchest_controller_manifests(
    version: t.Optional[str], manifest_file_name: str
) -> str:
    url = (
        "https://github.com/orchest/orchest"
        f"/releases/download/{version}/{manifest_file_name}"
    )
    resp = requests.get(url, timeout=10)
    if resp.status_code != 200:
        raise RuntimeError(
            f"Failed to fetch 'orchest-controller' manifest at:\n{url}"
            "\nPlease try again in a short moment."
        )
    else:
        txt_deploy_controller = resp.text

    return txt_deploy_controller


def _subst_namespace(subst: str, string: str) -> str:
    """Substitutes `namespace: [a-z]+` with `subst` in `string`."""
    return ORCHEST_NAMESPACE.sub(rf"\1{subst}", string)<|MERGE_RESOLUTION|>--- conflicted
+++ resolved
@@ -166,13 +166,10 @@
     dev_mode: bool,
     no_argo: bool,
     fqdn: t.Optional[str],
-<<<<<<< HEAD
     socket_path: t.Optional[str],
-=======
     userdir_pvc_size: int,
     builder_pvc_size: int,
     registry_pvc_size: int,
->>>>>>> 63064413
     **kwargs,
 ) -> None:
     """Installs Orchest."""
