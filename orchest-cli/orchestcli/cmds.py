--- conflicted
+++ resolved
@@ -33,52 +33,6 @@
 sys.stdout.reconfigure(encoding="utf-8")
 
 
-<<<<<<< HEAD
-=======
-def echo(*args, **kwargs) -> None:
-    """Wrapped `click.echo`.
-
-    Note:
-        Will do nothing in case the current CLI command is invoked with
-        the `--json` flag.
-
-    """
-    if os.getenv("SILENCE_OUTPUT", "false") == "true":
-        return
-
-    click_ctx = click.get_current_context(silent=True)
-
-    if click_ctx is None:
-        return click.echo(*args, **kwargs)
-
-    json_flag = click_ctx.params.get("json_flag")
-    if json_flag is not None and json_flag:
-        return
-    else:
-        return click.echo(*args, **kwargs)
-
-
-JECHO_CALLS = 0
-
-
-def jecho(*args, **kwargs) -> None:
-    """JSON echo."""
-    # Invoking `jecho` multiple times within one CLI invocation would
-    # mean that the final output is not JSON parsable.
-    global JECHO_CALLS
-    assert JECHO_CALLS == 0, "`jecho` should only be called once per CLI invocation."
-    JECHO_CALLS += 1
-
-    message = kwargs.get("message")
-    if message is not None:
-        kwargs["message"] = json.dumps(message, sort_keys=True, indent=True)
-    else:
-        if args and args[0] is not None:
-            args = (json.dumps(args[0], sort_keys=True, indent=True), *args[1:])
-    return click.echo(*args, **kwargs)  # type: ignore
-
-
->>>>>>> 214c9186
 try:
     try:
         config.load_kube_config()
@@ -278,13 +232,8 @@
         # NOTE: Total possible wait of `sum(5 * 2**x for x in range(4))`
         # which is 75s.
         while retries < 4:
-<<<<<<< HEAD
-            utils.echo(
-                "Failed to install the Orchest Controller, retrying in"
-=======
-            echo(
+            utils.echo(
                 "Cannot install the Orchest Controller yet, retrying in"
->>>>>>> 214c9186
                 f" {get_backoff_period(retries)} seconds...",
             )
             time.sleep(get_backoff_period(retries))
@@ -328,7 +277,7 @@
         metadata["annotations"]["orchest.io/container-runtime-socket"] = socket_path
 
     if no_nginx:
-        echo(
+        utils.echo(
             "Disabling 'Nginx Ingress Controller' installation."
             "\n\tMake sure 'Nginx Ingress Controller' is already installed "
             "in your cluster"
