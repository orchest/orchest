<p align="center">
<a href="https://orchest.io">
  <img src="docs/source/img/logo.png" width="350px" />
</a>
</p>

<p align="center">
<a href=https://orchest.io><img src="https://img.shields.io/badge/Website-violet?style=flat&logo=webflow&labelColor=5c5c5c"></a>
<a href=https://docs.orchest.io/en/stable><img src="https://readthedocs.org/projects/orchest/badge/?version=stable&style=flat"></a>
<a href=https://www.orchest.io/video-tutorials><img src="https://img.shields.io/badge/Video tutorials-blue?style=flat&logo=airplayvideo&labelColor=5c5c5c"></a>
<a href=https://docs.orchest.io/en/stable/getting_started/quickstart.html><img src="https://img.shields.io/badge/Quickstart-blue?style=flat&logo=readthedocs&labelColor=5c5c5c&color=fc0373"></a>
<a href=https://join.slack.com/t/orchest/shared_invite/zt-g6wooj3r-6XI8TCWJrXvUnXKdIKU_8w><img src="https://img.shields.io/badge/Slack-blue?style=flat&logo=slack&labelColor=5c5c5c"></a>
</p>

## Build data pipelines, the easy way 🙌

No frameworks. No YAML. Just write Python and R code in Notebooks.

<p align="center">
<a target="_blank" href="https://vimeo.com/589879082"><img src="https://user-images.githubusercontent.com/1309307/111806797-a2c10300-88d2-11eb-9f21-bf1544f95b34.gif" width="868px" alt="orchest-0.3.0-demo" /></a/></p>
<p align="center">
  <i>💡 Watch the <a target="_blank" href="https://vimeo.com/589879082">full narrated video</a> to learn more about building data pipelines in Orchest.</i>
 </p>

<<<<<<< HEAD
> **NOTE:** Orchest is in **beta**.

## Features

* **Visually construct pipelines** through our user-friendly UI
* **Code in Notebooks** and scripts ([quickstart](https://orchest.readthedocs.io/en/stable/))
* Run any subset of a pipelines directly or periodically ([jobs](https://orchest.readthedocs.io/en/stable/))
* Easily define your dependencies to run on **any machine** ([environments](https://orchest.readthedocs.io/en/stable/))
* Spin up services whose lifetime spans across the entire pipeline run ([services](https://orchest.readthedocs.io/en/stable/))
* Version your projects using git ([projects](https://orchest.readthedocs.io/en/stable/))
=======
Read the [docs](https://docs.orchest.io/en/stable/); get the
[code](https://github.com/orchest/orchest#installation); ask us
[anything](https://join.slack.com/t/orchest/shared_invite/zt-g6wooj3r-6XI8TCWJrXvUnXKdIKU_8w)!

## Features

> For a complete list of Orchest's features, check out the
> [overview](https://docs.orchest.io/en/stable/getting_started/overview.html) in our docs!
>>>>>>> e21e7c50

**Who should use Orchest?** Read it in the [docs](https://orchest.readthedocs.io/en/stable/).

## Installation

<<<<<<< HEAD
For all other installation methods, such as installing on Windows or adding GPU support, check out our [installation
docs](https://orchest.readthedocs.io/en/stable/getting_started/installation.html).
=======
> **NOTE:** Orchest is in **alpha**.

For GPU support, language dependencies other than Python, and other installation methods, such as
building from source, please refer to our [installation
docs](https://docs.orchest.io/en/stable/getting_started/installation.html).
>>>>>>> e21e7c50

#### Requirements

- [Docker](https://docs.docker.com/get-docker/) 🐳 ([Engine version](https://docs.docker.com/engine/install/) of `>= 20.10.7` – run `docker version` to check).

#### Linux and macOS

```bash
git clone https://github.com/orchest/orchest.git && cd orchest
./orchest install

# Start Orchest.
./orchest start
```

<<<<<<< HEAD
🎉 Now that you have installed Orchest, get started with our
[quickstart](https://orchest.readthedocs.io/en/stable/getting_started/quickstart.html) tutorial,
=======
Now that you have installed Orchest, get started with our
[quickstart](https://docs.orchest.io/en/stable/getting_started/quickstart.html) tutorial,
>>>>>>> e21e7c50
check out [pipelines](https://github.com/orchest/orchest-examples) made by your fellow
users, or have a look at our [video tutorials](https://www.orchest.io/video-tutorials)
explaining some of Orchest's core concepts.

## License

The software in this repository is licensed as follows:

- All content residing under the "orchest-sdk/" directory of this repository is licensed under the
  "Apache-2.0" license as defined in "orchest-sdk/LICENSE".
- Content outside of the above mentioned directory is available under the "AGPL-3.0" license.

## Slack Community

Join our Slack to chat about Orchest, ask questions, and share tips.

[![Join us on Slack](https://img.shields.io/badge/%20-Join%20us%20on%20Slack-blue?style=for-the-badge&logo=slack&labelColor=5c5c5c)](https://join.slack.com/t/orchest/shared_invite/zt-g6wooj3r-6XI8TCWJrXvUnXKdIKU_8w)

## Contributing

Contributions are more than welcome! Please see our
[contributor guides](https://docs.orchest.io/en/stable/developer_guide/contributing.html)
for more details.

## Contributors

<!-- To get src for img: https://api.github.com/users/username -->

<a href="https://github.com/ricklamers"><img src="https://avatars2.githubusercontent.com/u/1309307?v=4" title="ricklamers" width="50" height="50"></a>
<a href="https://github.com/yannickperrenet"><img src="https://avatars0.githubusercontent.com/u/26223174?v=4" title="yannickperrenet" width="50" height="50"></a>
<a href="https://github.com/fruttasecca"><img src="https://avatars3.githubusercontent.com/u/19429509?v=4" title="fruttasecca" width="50" height="50"></a>
<a href="https://github.com/samkovaly"><img src="https://avatars2.githubusercontent.com/u/32314099?v=4" title="samkovaly" width="50" height="50"></a>
<a href="https://github.com/VivanVatsa"><img src="https://avatars0.githubusercontent.com/u/56357691?v=4" title="VivanVatsa" width="50" height="50"></a>
<a href="https://github.com/obulat"><img src="https://avatars1.githubusercontent.com/u/15233243?v=4" title="obulat" width="50" height="50"></a>
<a href="https://github.com/howie6879"><img src="https://avatars.githubusercontent.com/u/17047388?v=4" title="howie6879" width="50" height="50"></a>
<a href="https://github.com/FanaHOVA"><img src="https://avatars.githubusercontent.com/u/6490430?v=4" title="FanaHOVA" width="50" height="50"></a>
<a href="https://github.com/mitchglass97"><img src="https://avatars.githubusercontent.com/u/52224377?v=4" title="mitchglass97" width="50" height="50"></a>
<a href="https://github.com/joe-bell"><img src="https://avatars.githubusercontent.com/u/7349341?v=4" title="joe-bell" width="50" height="50"></a>
<a href="https://github.com/cceyda"><img src="https://avatars.githubusercontent.com/u/15624271?v=4" title="cceyda" width="50" height="50"></a>
<a href="https://github.com/MWeltevrede"><img src="https://avatars.githubusercontent.com/u/31962715?v=4" title="MWeltevrede" width="50" height="50"></a>
<a href="https://github.com/kingabzpro"><img src="https://avatars.githubusercontent.com/u/36753484?v=4" title="Abid" width="50" height="50"></a>
<a href="https://github.com/iannbing"><img src="https://avatars.githubusercontent.com/u/627607?v=4" title="iannbing" width="50" height="50"></a>
<a href="https://github.com/andtheWings"><img src="https://avatars.githubusercontent.com/u/5892089?v=4" title="andtheWings" width="50" height="50"></a>
<a href="https://github.com/jacobodeharo"><img src="https://avatars.githubusercontent.com/jacobodeharo?v=4" title="jacobodeharo" width="50" height="50"></a><|MERGE_RESOLUTION|>--- conflicted
+++ resolved
@@ -22,42 +22,23 @@
   <i>💡 Watch the <a target="_blank" href="https://vimeo.com/589879082">full narrated video</a> to learn more about building data pipelines in Orchest.</i>
  </p>
 
-<<<<<<< HEAD
 > **NOTE:** Orchest is in **beta**.
 
 ## Features
 
-* **Visually construct pipelines** through our user-friendly UI
-* **Code in Notebooks** and scripts ([quickstart](https://orchest.readthedocs.io/en/stable/))
-* Run any subset of a pipelines directly or periodically ([jobs](https://orchest.readthedocs.io/en/stable/))
-* Easily define your dependencies to run on **any machine** ([environments](https://orchest.readthedocs.io/en/stable/))
-* Spin up services whose lifetime spans across the entire pipeline run ([services](https://orchest.readthedocs.io/en/stable/))
-* Version your projects using git ([projects](https://orchest.readthedocs.io/en/stable/))
-=======
-Read the [docs](https://docs.orchest.io/en/stable/); get the
-[code](https://github.com/orchest/orchest#installation); ask us
-[anything](https://join.slack.com/t/orchest/shared_invite/zt-g6wooj3r-6XI8TCWJrXvUnXKdIKU_8w)!
-
-## Features
-
-> For a complete list of Orchest's features, check out the
-> [overview](https://docs.orchest.io/en/stable/getting_started/overview.html) in our docs!
->>>>>>> e21e7c50
+- **Visually construct pipelines** through our user-friendly UI
+- **Code in Notebooks** and scripts ([quickstart](https://orchest.readthedocs.io/en/stable/))
+- Run any subset of a pipelines directly or periodically ([jobs](https://orchest.readthedocs.io/en/stable/))
+- Easily define your dependencies to run on **any machine** ([environments](https://orchest.readthedocs.io/en/stable/))
+- Spin up services whose lifetime spans across the entire pipeline run ([services](https://orchest.readthedocs.io/en/stable/))
+- Version your projects using git ([projects](https://orchest.readthedocs.io/en/stable/))
 
 **Who should use Orchest?** Read it in the [docs](https://orchest.readthedocs.io/en/stable/).
 
 ## Installation
 
-<<<<<<< HEAD
 For all other installation methods, such as installing on Windows or adding GPU support, check out our [installation
-docs](https://orchest.readthedocs.io/en/stable/getting_started/installation.html).
-=======
-> **NOTE:** Orchest is in **alpha**.
-
-For GPU support, language dependencies other than Python, and other installation methods, such as
-building from source, please refer to our [installation
 docs](https://docs.orchest.io/en/stable/getting_started/installation.html).
->>>>>>> e21e7c50
 
 #### Requirements
 
@@ -73,13 +54,8 @@
 ./orchest start
 ```
 
-<<<<<<< HEAD
 🎉 Now that you have installed Orchest, get started with our
 [quickstart](https://orchest.readthedocs.io/en/stable/getting_started/quickstart.html) tutorial,
-=======
-Now that you have installed Orchest, get started with our
-[quickstart](https://docs.orchest.io/en/stable/getting_started/quickstart.html) tutorial,
->>>>>>> e21e7c50
 check out [pipelines](https://github.com/orchest/orchest-examples) made by your fellow
 users, or have a look at our [video tutorials](https://www.orchest.io/video-tutorials)
 explaining some of Orchest's core concepts.
