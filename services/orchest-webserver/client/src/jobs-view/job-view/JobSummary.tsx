--- conflicted
+++ resolved
@@ -9,11 +9,6 @@
 import Typography from "@mui/material/Typography";
 import cronstrue from "cronstrue";
 import React from "react";
-<<<<<<< HEAD
-import { humanizeDate } from "../common";
-=======
-import { useSnapshot } from "../hooks/useSnapshot";
->>>>>>> 0de40b4d
 import { useActiveJob } from "./hooks/useActiveJob";
 
 export const JobSummary = () => {
