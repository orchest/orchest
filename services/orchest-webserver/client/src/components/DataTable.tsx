--- conflicted
+++ resolved
@@ -394,18 +394,7 @@
   // this prop is useful when `rows` is not given, and the data is fetched from within via `fetcher`
   composeRow?: (
     row: T & { uuid: string },
-<<<<<<< HEAD
     setData: StateDispatcher<DataTableFetcherResponse<T>>,
-=======
-    setData: (
-      action:
-        | DataTableFetcherResponse<T>
-        | undefined
-        | ((
-            currentValue: DataTableFetcherResponse<T> | undefined
-          ) => DataTableFetcherResponse<T>)
-    ) => void,
->>>>>>> 84411522
     fetchData: () => void
   ) => DataTableRow<T>;
   id: string;
