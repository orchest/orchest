import { pipelineSchema } from "@/utils/pipeline-schema";
import { extensionFromFilename, makeRequest } from "@orchest/lib-utils";
import Ajv from "ajv";
import dashify from "dashify";
import { format, parseISO } from "date-fns";
import _ from "lodash";
import pascalcase from "pascalcase";

const ajv = new Ajv({
  allowUnionTypes: true,
});

const pipelineValidator = ajv.compile(pipelineSchema);

export function isValidEnvironmentVariableName(name) {
  return /^[0-9a-zA-Z\-_]+$/gm.test(name);
}

export function validatePipeline(pipelineJson) {
  let errors = [];

  let valid = pipelineValidator(pipelineJson);
  if (!valid) {
    errors.concat(pipelineValidator.errors);
  }

  // Check for non schema validation
  if (pipelineJson.services) {
    for (let serviceName of Object.keys(pipelineJson.services)) {
      if (pipelineJson.services[serviceName].name.length == 0) {
        errors.push("Service name field can't be empty.");
      }
      if (pipelineJson.services[serviceName].name.indexOf(" ") >= 0) {
        errors.push("Service name can't contain spaces.");
      }

      // NOTE: this is enforced at the backend level as well, needs to
      // be kept in sync.
      let serviceNameRegex = /^[a-zA-Z\d-]{1,36}$/;
      if (!serviceNameRegex.test(pipelineJson.services[serviceName].name)) {
        errors.push(
          "Service name contains illegal characters. Only use letters, digits and dashes."
        );
      }
      if (pipelineJson.services[serviceName].image.length == 0) {
        errors.push(
          "Service image field can't be empty. Please check service: " +
            serviceName +
            "."
        );
      }
      if (pipelineJson.services[serviceName].scope.length == 0) {
        errors.push(
          "Services require at least one scope to be enabled. Please check service: " +
            serviceName +
            "."
        );
      }
    }
  }

  // check whether steps share notebook steps
  outerLoop: for (let stepKey in pipelineJson.steps) {
    let step = pipelineJson.steps[stepKey];

    if (extensionFromFilename(step.file_path) === "ipynb") {
      for (let otherStepKey in pipelineJson.steps) {
        let otherStep = pipelineJson.steps[otherStepKey];

        if (step.uuid === otherStep.uuid) {
          continue;
        }

        if (otherStep.file_path === step.file_path) {
          errors.push(
            `Pipeline step "${step.title}" (${step.uuid}) has the same Notebook assigned as pipeline step "${otherStep.title}" (${otherStep.uuid}). Assigning the same Notebook file to multiple steps is not supported. Please convert to a script to re-use file across pipeline steps.`
          );

          // found an error, stop checking
          break outerLoop;
        }
      }
    }
  }

  return { valid: errors.length == 0, errors };
}

export function filterServices(services, scope) {
  let servicesCopy = _.cloneDeep(services);
  for (let serviceName in services) {
    if (servicesCopy[serviceName].scope.indexOf(scope) == -1) {
      delete servicesCopy[serviceName];
    }
  }
  return servicesCopy;
}

export function addOutgoingConnections(
  steps: Record<
    string,
    { incoming_connections: string[]; outgoing_connections?: string[] }
  >
) {
  /* Augment incoming_connections with outgoing_connections to be able
  to traverse from root nodes. Reset outgoing_connections state.
  Notes: modifies 'steps' object that's passed in
  */

<<<<<<< HEAD
  for (let stepUuid of Object.keys(steps)) {
    steps[stepUuid].outgoing_connections = [];
  }

  for (let stepUuid of Object.keys(steps)) {
    let incoming_connections = steps[stepUuid].incoming_connections;
    for (let x = 0; x < incoming_connections.length; x++) {
      steps[incoming_connections[x]].outgoing_connections.push(stepUuid);
    }
  }
=======
  Object.keys(steps).forEach((stepUuid) => {
    steps[stepUuid].outgoing_connections =
      steps[stepUuid].outgoing_connections || [];

    steps[stepUuid].incoming_connections.forEach((incomingConnectionUuid) => {
      const outgoingConnections =
        steps[incomingConnectionUuid].outgoing_connections;

      steps[incomingConnectionUuid].outgoing_connections = outgoingConnections
        ? [...outgoingConnections, stepUuid]
        : [stepUuid];
    });
  });

  return steps;
>>>>>>> 012b1e72
}

export function clearOutgoingConnections(steps: {
  [stepUuid: string]: {
    outgoing_connections?: string[];
  };
}) {
  // Notes: modifies 'steps' object that's passed in
  for (let stepUuid in steps) {
    if (steps[stepUuid] && steps[stepUuid].outgoing_connections !== undefined) {
      delete steps[stepUuid].outgoing_connections;
    }
  }
}

export function getServiceURLs(
  service,
  projectUuid: string,
  pipelineUuid: string,
  runUuid: string
) {
  let urls = [];

  if (service.ports === undefined) {
    return urls;
  }

  let serviceUuid = runUuid || pipelineUuid;

  let pbpPrefix = "";
  if (service.preserve_base_path) {
    pbpPrefix = "pbp-";
  }

  for (let port of service.ports) {
    urls.push(
      window.location.origin +
        "/" +
        pbpPrefix +
        "service-" +
        service.name +
        "-" +
        projectUuid.split("-")[0] +
        "-" +
        serviceUuid.split("-")[0] +
        "_" +
        port +
        "/"
    );
  }

  return urls;
}

export function checkGate(project_uuid) {
  return new Promise((resolve, reject) => {
    // we validate whether all environments have been built on the server
    makeRequest("POST", `/catch/api-proxy/api/validations/environments`, {
      type: "json",
      content: {
        project_uuid: project_uuid,
      },
    })
      .then((response: string) => {
        try {
          let json = JSON.parse(response);
          if (json.validation === "pass") {
            resolve(undefined);
          } else {
            reject({ reason: "gate-failed", data: json });
          }
        } catch (error) {
          console.error(error);
        }
      })
      .catch((error) => {
        reject({ reason: "request-failed", error: error });
      });
  });
}

export class OverflowListener {
  triggerOverflow: any;

  constructor() {} // eslint-disable-line @typescript-eslint/no-empty-function

  attach() {
    // check if ResizeObserver is defined
    if (window.ResizeObserver) {
      // trigger-overflow only supports a single element on the page

      let triggerOverflow = $(".trigger-overflow").first()[0];
      if (triggerOverflow && this.triggerOverflow !== triggerOverflow) {
        new ResizeObserver(() => {
          if (triggerOverflow) {
            // eslint-disable-next-line @typescript-eslint/ban-ts-comment
            // @ts-ignore
            if ($(triggerOverflow).overflowing()) {
              $(".observe-overflow").addClass("overflowing");
            } else {
              $(".observe-overflow").removeClass("overflowing");
            }
          }
        }).observe(triggerOverflow);
        this.triggerOverflow = triggerOverflow;
      }
    }
  }
}

export type CreateProjectError =
  | "project move failed"
  | "project name contains illegal character";

export type BackgroundTask = {
  uuid: string;
  status: "SUCCESS" | "FAILURE" | "PENDING";
  result: CreateProjectError | string | null;
};

export class BackgroundTaskPoller {
  private END_STATUSES: string[];
  private taskCallbacks: Record<string, (task: BackgroundTask) => void>;
  private activeTasks: Record<string, boolean>;

  public POLL_FREQUENCY: number;

  constructor() {
    this.END_STATUSES = ["SUCCESS", "FAILURE"];
    this.POLL_FREQUENCY = 3000;

    this.taskCallbacks = {};
    this.activeTasks = {};
  }

  startPollingBackgroundTask(
    taskUuid: string,
    onComplete: (task: BackgroundTask) => void
  ) {
    // default to no-op callback
    if (!onComplete) {
      onComplete = () => {}; // eslint-disable-line @typescript-eslint/no-empty-function
    }

    this.activeTasks[taskUuid] = true;
    this.taskCallbacks[taskUuid] = onComplete;
    this.executeDelayedRequest(taskUuid);
  }

  executeDelayedRequest(taskUuid: string) {
    setTimeout(() => {
      if (this.activeTasks[taskUuid]) {
        this.requestStatus(taskUuid);
      }
    }, this.POLL_FREQUENCY);
  }

  removeTask(taskUuid: string) {
    delete this.activeTasks[taskUuid];
  }

  removeAllTasks() {
    this.activeTasks = {};
  }

  requestStatus(taskUuid: string) {
    makeRequest("GET", `/async/background-tasks/${taskUuid}`).then(
      (response: string) => {
        try {
          let data: BackgroundTask = JSON.parse(response);
          if (this.END_STATUSES.includes(data.status)) {
            this.taskCallbacks[taskUuid](data);
            this.removeTask(taskUuid);
          } else {
            this.executeDelayedRequest(taskUuid);
          }
        } catch (error) {
          console.error(error);
        }
      }
    );
  }
}

export function getScrollLineHeight() {
  const el = document.createElement("div");
  el.style.fontSize = "initial";
  el.style.display = "none";
  document.body.appendChild(el);
  const fontSize = window.getComputedStyle(el).fontSize;
  document.body.removeChild(el);
  return fontSize ? window.parseInt(fontSize) : undefined;
}

export function formatServerDateTime(
  serverDateTimeString: string | null | undefined
) {
  if (!serverDateTimeString) return "";
  return format(serverTimeToDate(serverDateTimeString), "LLL d',' yyyy p");
}

export function serverTimeToDate(serverDateTimeString: string) {
  serverDateTimeString = cleanServerDateTime(serverDateTimeString);
  return parseISO(serverDateTimeString + "Z");
}

export function cleanServerDateTime(dateTimeString) {
  const regex = /^([^\.+]+)([\.+]\d*)?(\+\d*:\d*)?$/m;
  const subst = `$1`;
  return dateTimeString.replace(regex, subst);
}

export function getPipelineJSONEndpoint(
  pipeline_uuid: string,
  project_uuid: string,
  job_uuid?: string | null,
  pipeline_run_uuid?: string | null
) {
  let pipelineURL = `/async/pipelines/json/${project_uuid}/${pipeline_uuid}`;

  if (job_uuid) {
    pipelineURL += `?job_uuid=${job_uuid}`;
  }

  if (pipeline_run_uuid) {
    pipelineURL += `&pipeline_run_uuid=${pipeline_run_uuid}`;
  }
  return pipelineURL;
}

export function getPipelineStepParents(stepUUID: string, pipelineJSON) {
  let incomingConnections = [];
  for (let [_, step] of Object.entries(pipelineJSON.steps)) {
    if ((step as any).uuid == stepUUID) {
      incomingConnections = (step as any).incoming_connections;
      break;
    }
  }

  return incomingConnections.map(
    (parentStepUUID) => pipelineJSON.steps[parentStepUUID]
  );
}

export function getPipelineStepChildren(stepUUID, pipelineJSON) {
  let childSteps = [];

  for (let [_, step] of Object.entries(pipelineJSON.steps)) {
    if ((step as any).incoming_connections.indexOf(stepUUID) !== -1) {
      childSteps.push(step);
    }
  }

  return childSteps;
}

export function setWithRetry(value, setter, getter, retries, delay, interval?) {
  if (retries == 0) {
    console.warn("Failed to set with retry for setter (timeout):", setter);
    clearInterval(interval);
    return;
  }
  try {
    setter(value);
  } catch (error) {
    console.warn("Setter produced an error.", setter, error);
  }
  try {
    if (value == getter()) {
      if (interval) {
        clearInterval(interval);
      }
      return;
    }
  } catch (error) {
    console.warn("Getter produced an error.", getter, error);
  }
  if (interval === undefined) {
    interval = setInterval(() => {
      retries -= 1;
      setWithRetry(value, setter, getter, retries, delay, interval);
    }, delay);

    return interval;
  }
}

export function tryUntilTrue(action, retries, delay, interval?) {
  let hasWorked = false;

  setWithRetry(
    true,
    () => {
      hasWorked = action();
    },
    () => {
      return hasWorked;
    },
    retries,
    delay,
    interval
  );
}

// Will return undefined if the envVariables are ill defined.
export function envVariablesArrayToDict(envVariables) {
  const { orchest } = window;
  const result = {};
  const seen = new Set();
  for (const pair of envVariables) {
    if (!pair) {
      continue;
    } else if (!pair["name"] || !pair["value"]) {
      orchest.alert(
        "Error",
        "Environment variables must have a name and value."
      );
      return undefined;
    } else if (seen.has(pair["name"])) {
      orchest.alert(
        "Error",
        "You have defined environment variables with the same name."
      );
      return undefined;
    } else {
      result[pair["name"]] = pair["value"];
      seen.add(pair["name"]);
    }
  }
  return result;
}

// Sorted by key.
export function envVariablesDictToArray<T>(envVariables: Record<string, T>) {
  return Object.keys(envVariables)
    .map((name) => {
      return { name, value: envVariables[name] };
    })
    .sort((a, b) => a.name.localeCompare(b.name));
}

/*
 Set of functions related to application routing.
*/

export function URIPathComponentToViewName(pathComponent) {
  // pathComponent:
  // e.g. /some-url/abd/?abc=12 --> just 'some-url' or 'abd'
  return pascalcase(pathComponent) + "View";
}

export function viewNameToURIPathComponent(viewName) {
  // strip 'View' at the end
  viewName = viewName.slice(0, viewName.length - 4);
  return dashify(viewName);
}

export function pascalCaseToCapitalized(viewName) {
  const regex = /([A-Z])/gm;
  const subst = ` $1`;
  return viewName.replace(regex, subst).trim();
}<|MERGE_RESOLUTION|>--- conflicted
+++ resolved
@@ -107,7 +107,6 @@
   Notes: modifies 'steps' object that's passed in
   */
 
-<<<<<<< HEAD
   for (let stepUuid of Object.keys(steps)) {
     steps[stepUuid].outgoing_connections = [];
   }
@@ -118,23 +117,6 @@
       steps[incoming_connections[x]].outgoing_connections.push(stepUuid);
     }
   }
-=======
-  Object.keys(steps).forEach((stepUuid) => {
-    steps[stepUuid].outgoing_connections =
-      steps[stepUuid].outgoing_connections || [];
-
-    steps[stepUuid].incoming_connections.forEach((incomingConnectionUuid) => {
-      const outgoingConnections =
-        steps[incomingConnectionUuid].outgoing_connections;
-
-      steps[incomingConnectionUuid].outgoing_connections = outgoingConnections
-        ? [...outgoingConnections, stepUuid]
-        : [stepUuid];
-    });
-  });
-
-  return steps;
->>>>>>> 012b1e72
 }
 
 export function clearOutgoingConnections(steps: {
