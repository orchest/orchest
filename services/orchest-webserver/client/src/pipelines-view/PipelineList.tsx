import { IconButton } from "@/components/common/IconButton";
import { DataTable, DataTableColumn } from "@/components/DataTable";
import SessionToggleButton from "@/components/SessionToggleButton";
import { useAppContext } from "@/contexts/AppContext";
import { useSessionsContext } from "@/contexts/SessionsContext";
import { useAsync } from "@/hooks/useAsync";
import { useCustomRoute } from "@/hooks/useCustomRoute";
import { useFetchPipelines } from "@/hooks/useFetchPipelines";
import { useSessionsPoller } from "@/hooks/useSessionsPoller";
import { siteMap } from "@/Routes";
import type { PipelineMetaData } from "@/types";
import { IOrchestSession } from "@/types";
import { ellipsis } from "@/utils/styles";
import { checkGate } from "@/utils/webserver-utils";
import CloseIcon from "@mui/icons-material/Close";
import EditIcon from "@mui/icons-material/Edit";
import SaveIcon from "@mui/icons-material/Save";
import Box from "@mui/material/Box";
import Button from "@mui/material/Button";
import Dialog from "@mui/material/Dialog";
import DialogActions from "@mui/material/DialogActions";
import DialogContent from "@mui/material/DialogContent";
import DialogTitle from "@mui/material/DialogTitle";
import LinearProgress from "@mui/material/LinearProgress";
import Stack from "@mui/material/Stack";
import TextField from "@mui/material/TextField";
import { fetcher, hasValue, HEADER } from "@orchest/lib-utils";
import React from "react";
import { INITIAL_PIPELINE_NAME } from "./common";
import { CreatePipelineDialog } from "./CreatePipelineDialog";

const regExp = new RegExp(`^${INITIAL_PIPELINE_NAME}( [0-9]+)?`, "i");

const getValidNewPipelineName = (pipelines: PipelineMetaData[]) => {
  const largestExistingNumber = pipelines.reduce((existingNumber, pipeline) => {
    const matches = pipeline.name.match(regExp);
    if (!matches) return existingNumber;
    // if the name is "Main", matches[1] will be undefined, we count it as 0
    // if the name is "Main", matches[1] will be " 123", trim it and parse it as Integer
    const currentNumber = !matches[1] ? 0 : parseInt(matches[1].trim());
    return Math.max(existingNumber, currentNumber);
  }, -1);
  const newNumber = largestExistingNumber + 1;
  return newNumber > 0
    ? `${INITIAL_PIPELINE_NAME} ${newNumber}`
    : INITIAL_PIPELINE_NAME;
};

const getErrorMessages = (path: string) => ({
  0: "",
  1: "Cannot change the pipeline path if an interactive session is running. Please stop it first.",
  2: `Cannot change the pipeline path, a file path with the name ${path}" already exists.`,
  3: "The pipeline does not exist.",
  4: 'The pipeline file name should end with ".orchest".',
  5: "The pipeline file does not exist.",
  6: "Can't move the pipeline outside of the project.",
});

type SessionStatus = IOrchestSession["status"] | "";

type PipelineRowData = PipelineMetaData & {
  sessionStatus: SessionStatus;
};

const deletePipelines = (projectUuid: string, pipelineUuid: string) => {
  return fetcher(`/async/pipelines/delete/${projectUuid}/${pipelineUuid}`, {
    method: "DELETE",
  });
};

const getColumns = (
  projectUuid: string,
  onEditPath: (uuid: string, path: string, sessionStatus: SessionStatus) => void
): DataTableColumn<PipelineRowData>[] => [
  {
    id: "name",
    label: "Pipeline",
    sx: ellipsis("30vw"),
  },
  {
    id: "path",
    label: "Path",
    align: "left",
    sx: { margin: (theme) => theme.spacing(-0.5, 0) },
    render: function PipelineName(row) {
      return (
        <Stack
          direction="row"
          alignItems="center"
          component="span"
          sx={{
            display: "inline-flex",
            button: { visibility: "hidden" },
            "&:hover": {
              button: { visibility: "visible" },
            },
          }}
          data-test-id="pipeline-path"
        >
          <Box component="span" sx={ellipsis("30vw")}>
            {row.path}
          </Box>
          <IconButton
            title="Edit pipeline path"
            size="small"
            sx={{ marginLeft: (theme) => theme.spacing(2) }}
            onClick={(e: React.MouseEvent<unknown>) => {
              e.stopPropagation();
              onEditPath(row.uuid, row.path, row.sessionStatus);
            }}
            data-test-id="pipeline-edit-path"
          >
            <EditIcon fontSize="small" />
          </IconButton>
        </Stack>
      );
    },
  },
  {
    id: "sessionStatus",
    label: "Session",
    align: "left",
    sx: {
      margin: (theme) => theme.spacing(-0.5, 0),
      paddingLeft: (theme) => theme.spacing(2),
      minWidth: (theme) => theme.spacing(26),
    },
    render: function SessionStatus(row) {
      return (
        <SessionToggleButton
          projectUuid={projectUuid}
          pipelineUuid={row.uuid}
          status={row.sessionStatus}
          isSwitch
        />
      );
    },
  },
];

const isValidPath = (value: string) => (value || "").endsWith(".orchest");

const PipelinePathTextField: React.FC<{
  value: string;
  onChange: (value: string) => void;
}> = ({ value, onChange }) => {
  const pathInputRef = React.useRef<HTMLInputElement>();
  const initializedRef = React.useRef(false);
  React.useEffect(() => {
    if (pathInputRef.current && value && !initializedRef.current) {
      initializedRef.current = true;
      pathInputRef.current.focus();
      pathInputRef.current.setSelectionRange(
        value.indexOf(".orchest"),
        value.indexOf(".orchest")
      );
    }
  }, [value]);

  const isValid = isValidPath(value);

  return (
    <TextField
      margin="normal"
      fullWidth
      multiline
      autoFocus
      value={value}
      label="Pipeline path"
      error={!isValid}
      helperText={!isValid ? "path should end in the .orchest extension" : ""}
      inputRef={pathInputRef}
      onChange={(e) => {
        const value = e.target.value;
        onChange(value);
      }}
      data-test-id="pipeline-edit-path-textfield"
    />
  );
};

const EditProjectPathDialog = ({
  pipelineInEdit,
  setPipelineInEdit,
  onSubmit,
  isOpen,
  onClose,
  disabled,
}: {
  pipelineInEdit: {
    uuid: string;
    path: string;
  };
  setPipelineInEdit: React.Dispatch<
    React.SetStateAction<{
      uuid: string;
      path: string;
    }>
  >;
  isOpen: boolean;
  onSubmit: () => void;
  onClose: () => void;
  disabled: boolean;
}) => {
  const isValid = isValidPath(pipelineInEdit?.path || "");
  return (
    <Dialog fullWidth maxWidth="xs" open={isOpen} onClose={onClose}>
      <form
        id="edit-pipeline-path"
        onSubmit={(e) => {
          e.preventDefault();
          e.stopPropagation();
          onSubmit();
        }}
      >
        <DialogTitle>Edit pipeline path</DialogTitle>
        <DialogContent>
          <PipelinePathTextField
            value={pipelineInEdit?.path}
            onChange={(newPath) => {
              setPipelineInEdit((current) => ({
                ...current,
                path: newPath,
              }));
            }}
          />
        </DialogContent>
        <DialogActions>
          <Button startIcon={<CloseIcon />} color="secondary" onClick={onClose}>
            Cancel
          </Button>
          <Button
            variant="contained"
            startIcon={<SaveIcon />}
            disabled={!isValid || disabled}
            type="submit"
            form="edit-pipeline-path"
            data-test-id="pipeline-edit-path-save"
          >
            Save
          </Button>
        </DialogActions>
      </form>
    </Dialog>
  );
};

export const PipelineList: React.FC<{ projectUuid: string }> = ({
  projectUuid,
}) => {
  // global states
  const { navigateTo } = useCustomRoute();
  const { setAlert, setConfirm } = useAppContext();
  const { getSession } = useSessionsContext();
  useSessionsPoller();

  // data fetching state
  const {
    pipelines,
    error,
<<<<<<< HEAD
    fetchPipelines,
    isFetchingPipelines,
  } = useFetchPipelines(projectUuid);
=======
    mutate: requestFetchPipelines,
    isValidating,
  } = useSWR<PipelineMetaData[]>(
    `/async/pipelines/${projectUuid}`,
    fetchPipelines
  );
>>>>>>> 16c1b984

  React.useEffect(() => {
    if (error) {
      setAlert("Error", `Failed to fetch pipelines: ${error}`);
      navigateTo(siteMap.projects.path);
    }
  }, [error, setAlert, navigateTo]);

  // monitor if there's any operations ongoing, if so, disable action buttons
  const { run, status } = useAsync<void | boolean>();

  // Edit pipeline
  const [pipelineInEdit, setPipelineInEdit] = React.useState<{
    uuid: string;
    path: string;
  }>(null);
  const [isEditingPath, setIsEditingPath] = React.useState(false);

  const onCloseEditPipelineModal = () => {
    setIsEditingPath(false);
  };

  const onSubmitEditPipelinePathModal = () => {
    if (!pipelineInEdit) return;
    if (!pipelineInEdit.path.endsWith(".orchest")) {
      setAlert("Error", "The path should end in the .orchest extension.");
      return;
    }

    run(
      fetcher(`/async/pipelines/${projectUuid}/${pipelineInEdit.uuid}`, {
        method: "PUT",
        headers: HEADER.JSON,
        body: JSON.stringify({
          path: pipelineInEdit.path,
        }),
      })
        .then(() => {
          fetchPipelines();
        })
        .catch((e) => {
          try {
            let resp = JSON.parse(e.body);

            setAlert("Error", getErrorMessages(pipelineInEdit.path)[resp.code]);
          } catch (error) {
            console.error(error);
          }
        })
        .finally(() => {
          onCloseEditPipelineModal();
        })
    );
  };

  // Preparing Pipelines DataTable
  const onEditClick = React.useCallback(
    (uuid: string, path: string, sessionStatus: SessionStatus) => {
      if (!["", "STOPPING"].includes(sessionStatus)) {
        setAlert(
          "Warning",
          "In order to change a pipeline path, you need to stop its session."
        );
        return;
      }
      setPipelineInEdit({ uuid, path });
      setIsEditingPath(true);
    },
    [setPipelineInEdit, setAlert]
  );
  const columns = React.useMemo(() => {
    return getColumns(projectUuid, onEditClick);
  }, [projectUuid, onEditClick]);
  const pipelineRows = React.useMemo(() => {
    return (pipelines || []).map((pipeline) => {
      return {
        ...pipeline,
        sessionStatus: (getSession({
          pipelineUuid: pipeline.uuid,
          projectUuid,
        })?.status || "") as SessionStatus,
      };
    });
  }, [pipelines, projectUuid, getSession]);

  const onRowClick = async (pipelineUuid: string) => {
    const goToPipeline = (isReadOnly: boolean) => {
      navigateTo(siteMap.pipeline.path, {
        query: { projectUuid, pipelineUuid },
        state: { isReadOnly },
      });
    };
    try {
      await checkGate(projectUuid);
      goToPipeline(false);
    } catch (error) {
      goToPipeline(true);
    }
  };

  const onDeletePipelines = async (pipelineUuids: string[]) => {
    return setConfirm(
      "Warning",
      "Are you certain that you want to delete this pipeline? (This cannot be undone.)",
      async (resolve) => {
        Promise.all(
          pipelineUuids.map((pipelineUuid) =>
            deletePipelines(projectUuid, pipelineUuid)
          )
        )
          .then(() => {
            fetchPipelines();
            resolve(true);
          })
          .catch((e) => {
            setAlert("Error", `Failed to delete pipeline: ${e}`);
            resolve(false);
          });

        return true;
      }
    );
  };

  const isOperating = status === "PENDING";

  const createPipeline = React.useCallback(
    ({ name, path }: { name: string; path: string }) => {
      return run(
        fetcher(`/async/pipelines/create/${projectUuid}`, {
          method: "POST",
          headers: HEADER.JSON,
          body: JSON.stringify({ name, pipeline_path: path }),
        })
          .then(() => {
            fetchPipelines();
          })
          .catch((response) => {
            if (!response.isCanceled) {
              try {
                let data = JSON.parse(response.body);
                setAlert("Error", `Could not create pipeline. ${data.message}`);
              } catch {
                setAlert("Error", "Could not create pipeline. Reason unknown.");
              }
            }
          })
      );
    },
    [fetchPipelines, run, projectUuid, setAlert]
  );

  const isLoaded = hasValue(pipelines) && !error;

  return (
    <div className={"pipelines-view"}>
      <h2>Pipelines</h2>
      {!isLoaded ? (
        <LinearProgress />
      ) : (
        <>
          <CreatePipelineDialog
            newPipelineName={
              pipelines ? getValidNewPipelineName(pipelines) : ""
            }
            pipelineRows={pipelineRows}
            createPipeline={createPipeline}
            disabled={isOperating}
          />
          <EditProjectPathDialog
            pipelineInEdit={pipelineInEdit}
            setPipelineInEdit={setPipelineInEdit}
            isOpen={isEditingPath}
            onSubmit={onSubmitEditPipelinePathModal}
            onClose={onCloseEditPipelineModal}
            disabled={isOperating}
          />
          <DataTable<PipelineRowData>
            id="pipeline-list"
            selectable
            hideSearch
            isLoading={isFetchingPipelines}
            columns={columns}
            rows={pipelineRows}
            onRowClick={onRowClick}
            deleteSelectedRows={onDeletePipelines}
          />
        </>
      )}
    </div>
  );
};<|MERGE_RESOLUTION|>--- conflicted
+++ resolved
@@ -258,18 +258,9 @@
   const {
     pipelines,
     error,
-<<<<<<< HEAD
     fetchPipelines,
     isFetchingPipelines,
   } = useFetchPipelines(projectUuid);
-=======
-    mutate: requestFetchPipelines,
-    isValidating,
-  } = useSWR<PipelineMetaData[]>(
-    `/async/pipelines/${projectUuid}`,
-    fetchPipelines
-  );
->>>>>>> 16c1b984
 
   React.useEffect(() => {
     if (error) {
@@ -279,7 +270,7 @@
   }, [error, setAlert, navigateTo]);
 
   // monitor if there's any operations ongoing, if so, disable action buttons
-  const { run, status } = useAsync<void | boolean>();
+  const { run, status } = useAsync<void>();
 
   // Edit pipeline
   const [pipelineInEdit, setPipelineInEdit] = React.useState<{
