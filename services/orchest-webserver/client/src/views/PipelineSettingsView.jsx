// @ts-check
import React from "react";
import PipelineView from "./PipelineView";
import { Box } from "@orchest/design-system";
import {
  makeRequest,
  PromiseManager,
  makeCancelable,
  RefManager,
} from "@orchest/lib-utils";
import {
  MDCButtonReact,
  MDCTextFieldReact,
  MDCCheckboxReact,
  MDCTabBarReact,
  MDCDataTableReact,
  MDCLinearProgressReact,
} from "@orchest/lib-mdc";
import { useOrchest } from "@/hooks/orchest";
import {
  getPipelineJSONEndpoint,
  envVariablesArrayToDict,
  envVariablesDictToArray,
  OverflowListener,
  updateGlobalUnsavedChanges,
} from "../utils/webserver-utils";
import { Controlled as CodeMirror } from "react-codemirror2";
import EnvVarList from "../components/EnvVarList";
import "codemirror/mode/javascript/javascript";

const PipelineSettingsView = (props) => {
  const orchest = window.orchest;

  const { dispatch } = useOrchest();

  const [state, setState] = React.useState({
    selectedTabIndex: 0,
    inputParameters: JSON.stringify({}, null, 2),
    inputServices: JSON.stringify({}, null, 2),
    restartingMemoryServer: false,
    unsavedChanges: false,
    pipeline_path: undefined,
    dataPassingMemorySize: "1GB",
    pipelineJson: {},
    envVariables: [],
    projectEnvVariables: [],
    servicesChanged: false,
  });

  const overflowListener = new OverflowListener();
  const promiseManager = new PromiseManager();
  const refManager = new RefManager();

  const init = () => {
    fetchPipeline();
    fetchPipelineMetadata();
    attachResizeListener();
  };

  React.useEffect(() => {
    init();
    return () => promiseManager.cancelCancelablePromises();
  }, []);

  React.useEffect(() => {
    init();
  }, [props.queryArgs]);

  const setHeaderComponent = (pipelineName) =>
    dispatch({
      type: "pipelineSet",
      payload: {
        pipeline_uuid: props.queryArgs.pipeline_uuid,
        project_uuid: props.queryArgs.project_uuid,
        pipelineName: pipelineName,
      },
    });

  const attachResizeListener = () => overflowListener.attach();

  const onSelectSubview = (index) => {
    setState((prevState) => ({
      ...prevState,
      selectedTabIndex: index,
    }));
  };

  const fetchPipeline = () => {
    let pipelineJSONEndpoint = getPipelineJSONEndpoint(
      props.queryArgs.pipeline_uuid,
      props.queryArgs.project_uuid,
      props.queryArgs.job_uuid,
      props.queryArgs.run_uuid
    );

    let pipelinePromise = makeCancelable(
      makeRequest("GET", pipelineJSONEndpoint),
      promiseManager
    );

    // @ts-ignore
    pipelinePromise.promise.then((response) => {
      let result = JSON.parse(response);

      if (result.success) {
        let pipelineJson = JSON.parse(result["pipeline_json"]);

        // as settings are optional, populate defaults if no values exist
        if (pipelineJson?.settings === undefined) {
          pipelineJson.settings = {};
        }
        if (pipelineJson?.settings.auto_eviction === undefined) {
          pipelineJson.settings.auto_eviction = false;
        }
        if (pipelineJson?.settings.data_passing_memory_size === undefined) {
          pipelineJson.settings.data_passing_memory_size =
            state.dataPassingMemorySize;
        }
        if (pipelineJson?.parameters === undefined) {
          pipelineJson.parameters = {};
        }
        if (pipelineJson?.services === undefined) {
          pipelineJson.services = {};
        }

        setHeaderComponent(pipelineJson?.name);
        setState((prevState) => ({
          ...prevState,
          inputParameters: JSON.stringify(pipelineJson?.parameters, null, 2),
          inputServices: JSON.stringify(pipelineJson?.services, null, 2),
          pipelineJson: pipelineJson,
          dataPassingMemorySize:
            pipelineJson?.settings.data_passing_memory_size,
        }));
      } else {
        console.warn("Could not load pipeline.json");
        console.log(result);
      }
    });
  };

  const fetchPipelineMetadata = () => {
    if (!props.queryArgs.job_uuid) {
      // get pipeline path
      let cancelableRequest = makeCancelable(
        makeRequest(
          "GET",
          `/async/pipelines/${props.queryArgs.project_uuid}/${props.queryArgs.pipeline_uuid}`
        ),
        promiseManager
      );

      // @ts-ignore
      cancelableRequest.promise.then((response) => {
        let pipeline = JSON.parse(response);

        setState((prevState) => ({
          ...prevState,
          pipeline_path: pipeline.path,
          envVariables: envVariablesDictToArray(pipeline["env_variables"]),
        }));
      });

      // get project environment variables
      let cancelableProjectRequest = makeCancelable(
        makeRequest("GET", `/async/projects/${props.queryArgs.project_uuid}`),
        promiseManager
      );

      // @ts-ignore
      cancelableProjectRequest.promise
        .then((response) => {
          let project = JSON.parse(response);

          setState((prevState) => ({
            ...prevState,
            projectEnvVariables: envVariablesDictToArray(
              project["env_variables"]
            ),
          }));
        })
        .catch((error) => {
          console.error(error);
        });
    } else {
      let cancelableJobPromise = makeCancelable(
        makeRequest(
          "GET",
          `/catch/api-proxy/api/jobs/${props.queryArgs.job_uuid}`
        ),
        promiseManager
      );
      let cancelableRunPromise = makeCancelable(
        makeRequest(
          "GET",
          `/catch/api-proxy/api/jobs/${props.queryArgs.job_uuid}/${props.queryArgs.run_uuid}`
        ),
        promiseManager
      );

      Promise.all([
        // @ts-ignore
        cancelableJobPromise.promise.then((response) => {
          let job = JSON.parse(response);
          return job.pipeline_run_spec.run_config.pipeline_path;
        }),
        // @ts-ignore
        cancelableRunPromise.promise.then((response) => {
          let run = JSON.parse(response);
          return envVariablesDictToArray(run["env_variables"]);
        }),
      ]).then((values) => {
        let [pipeline_path, envVariables] = values;
        setState((prevState) => ({
          ...prevState,
          pipeline_path: pipeline_path,
          envVariables: envVariables,
        }));
      });
    }
  };

  const closeSettings = () =>
    orchest.loadView(PipelineView, {
      queryArgs: {
        pipeline_uuid: props.queryArgs.pipeline_uuid,
        project_uuid: props.queryArgs.project_uuid,
        read_only: props.queryArgs.read_only,
        job_uuid: props.queryArgs.job_uuid,
        run_uuid: props.queryArgs.run_uuid,
      },
    });

  const onChangeName = (value) =>
    setState((prevState) => ({
      ...prevState,
      unsavedChanges: true,
      pipelineJson: {
        ...prevState.pipelineJson,
        name: value,
      },
    }));

  const onChangePipelineServices = (editor, data, value) => {
    setState((prevState) => ({
      ...prevState,
      inputServices: value,
      servicesChanged: true,
    }));

    try {
      const servicesJSON = JSON.parse(value);

      setState((prevState) => ({
        ...prevState,
        unsavedChanges: true,
        services: servicesJSON,
      }));
    } catch (err) {
      // console.log("JSON did not parse")
    }
  };

  const onChangePipelineParameters = (editor, data, value) => {
    setState((prevState) => ({
      ...prevState,
      inputParameters: value,
    }));

    try {
      const parametersJSON = JSON.parse(value);

      setState((prevState) => ({
        ...prevState,
        unsavedChanges: true,
        parameters: parametersJSON,
      }));
    } catch (err) {
      // console.log("JSON did not parse")
    }
  };

  const isValidMemorySize = (value) =>
    value.match(/^(\d+(\.\d+)?\s*(KB|MB|GB))$/);

  const onChangeDataPassingMemorySize = (value) => {
    setState((prevState) => ({
      ...prevState,
      dataPassingMemorySize: value,
    }));

    if (isValidMemorySize(value)) {
      setState((prevState) => ({
        ...prevState,
        unsavedChanges: true,
        pipelineJson: {
          ...prevState.pipelineJson,
          settings: {
            ...prevState.pipelineJson?.settings,
            data_passing_memory_size: value,
          },
        },
      }));
    }
  };

  const onChangeEviction = (value) => {
    // create settings object if it doesn't exist
    if (!state.pipelineJson?.settings) {
      setState((prevState) => ({
        ...prevState,
        pipelineJson: {
          ...prevState.pipelineJson,
          settings: {},
        },
      }));
    }

    setState((prevState) => ({
      ...prevState,
      pipelineJson: {
        ...prevState.pipelineJson,
        settings: {
          ...prevState.pipelineJson?.settings,
          auto_eviction: value,
        },
        unsavedChanges: true,
      },
    }));
  };

  const addEnvVariablePair = (e) => {
    e.preventDefault();

    setState((prevState) => {
      const envVariables = prevState.envVariables.slice();

      return {
        ...prevState,
        envVariables: envVariables.concat([
          {
            name: null,
            value: null,
          },
        ]),
      };
    });
  };

  const onEnvVariablesChange = (value, idx, type) => {
    setState((prevState) => {
      const envVariables = prevState.envVariables.slice();
      envVariables[idx][type] = value;

      return { ...prevState, envVariables, unsavedChanges: true };
    });
  };

  const onEnvVariablesDeletion = (idx) => {
    setState((prevState) => {
      const envVariables = prevState.envVariables.slice();
      envVariables.splice(idx, 1);

      return { ...prevState, envVariables, unsavedChanges: true };
    });
  };

  const saveGeneralForm = (e) => {
    console.log(state);

    e.preventDefault();

    let envVariables = envVariablesArrayToDict(state.envVariables);
    // Do not go through if env variables are not correctly defined.
    if (envVariables === undefined) {
      onSelectSubview(1);
      return;
    }

    let formData = new FormData();
    formData.append("pipeline_json", JSON.stringify(state.pipelineJson));

    // perform POST to save
    makeRequest(
      "POST",
      `/async/pipelines/json/${props.queryArgs.project_uuid}/${props.queryArgs.pipeline_uuid}`,
      { type: "FormData", content: formData }
    )
      .then(
        /** @param {string} response */
        (response) => {
          let result = JSON.parse(response);
          if (result.success) {
            setState((prevState) => ({
              ...prevState,
              unsavedChanges: false,
            }));

            // Sync name changes with the global context
            dispatch({
              type: "pipelineSet",
              payload: {
                pipelineName: state.pipelineJson?.name,
              },
            });
          } else {
            console.error("Could not save pipeline.json");
            console.error(result);
          }
        }
      )
      .catch((response) => {
        console.error(response);
      });

    makeRequest(
      "PUT",
      `/async/pipelines/${props.queryArgs.project_uuid}/${props.queryArgs.pipeline_uuid}`,
      {
        type: "json",
        content: { env_variables: envVariables },
      }
    ).catch((response) => {
      console.error(response);
    });
  };

  const restartMemoryServer = () => {
    if (!state.restartingMemoryServer) {
      setState((prevState) => ({
        ...prevState,
        restartingMemoryServer: true,
      }));

      // perform POST to save
      let restartPromise = makeCancelable(
        makeRequest(
          "PUT",
          `/catch/api-proxy/api/sessions/${props.queryArgs.project_uuid}/${props.queryArgs.pipeline_uuid}`
        ),
        promiseManager
      );

      // @ts-ignore
      restartPromise.promise
        .then(() => {
          setState((prevState) => ({
            ...prevState,
            restartingMemoryServer: false,
          }));
        })
        .catch((response) => {
          if (!response.isCanceled) {
            let errorMessage =
              "Could not clear memory server, reason unknown. Please try again later.";
            try {
              errorMessage = JSON.parse(response.body)["message"];
              if (errorMessage == "SessionNotRunning") {
                errorMessage =
                  "Session is not running, please try again later.";
              }
            } catch (error) {
              console.error(error);
            }
            orchest.alert("Error", errorMessage);

            setState((prevState) => ({
              ...prevState,
              restartingMemoryServer: false,
            }));
          }
        });
    } else {
      console.error(
        "Already busy restarting memory server. UI should prohibit this call."
      );
    }
  };

  const _get_service_urls = (service) => {
    let urls = [];

    if (service.ports === undefined) {
      return urls;
    }

    let serviceUUID = props.queryArgs.pipeline_uuid;
    if (props.queryArgs.run_uuid !== undefined) {
      serviceUUID = props.queryArgs.run_uuid;
    }

    for (let port of service.ports) {
      urls.push(
        window.location.origin +
          "/service-" +
          service.name +
          "-" +
          props.queryArgs.project_uuid.split("-")[0] +
          "-" +
          serviceUUID.split("-")[0] +
          "_" +
          port
      );
    }

    return urls;
  };

  const getTabView = () =>
    ({
      0: (
        <div className="pipeline-settings">
          <form
            onSubmit={(e) => {
              e.preventDefault();
            }}
          >
            <div className="columns">
              <div className="column">
                <h3>Name</h3>
              </div>
              <div className="column">
                <MDCTextFieldReact
                  ref={
                    // @ts-ignore
                    refManager.nrefs.pipelineNameTextField
                  }
                  value={state.pipelineJson?.name}
                  onChange={onChangeName.bind(this)}
                  label="Pipeline name"
                  disabled={props.queryArgs.read_only === "true"}
                  classNames={["push-down"]}
                />
              </div>
              <div className="clear"></div>
            </div>

            <div className="columns">
              <div className="column">
                <h3>Path</h3>
              </div>
              <div className="column">
                {state.pipeline_path && (
                  <p className="push-down">
                    <span className="code">{state.pipeline_path}</span>
                  </p>
                )}
              </div>
              <div className="clear"></div>
            </div>

<<<<<<< HEAD
                <div className="columns">
                  <div className="column">
                    <h3>Services</h3>
                  </div>
                  <div className="column">
                    <CodeMirror
                      value={this.state.inputServices}
                      options={{
                        mode: "application/json",
                        theme: "jupyter",
                        lineNumbers: true,
                        readOnly: this.props.queryArgs.read_only === "true",
                      }}
                      onBeforeChange={this.onChangePipelineServices.bind(this)}
                    />
                    {(() => {
                      let message;
                      let parsedServices;

                      try {
                        parsedServices = JSON.parse(this.state.inputServices);

                        for (let [name, service] of Object.entries(
                          parsedServices
                        )) {
                          // NOTE: this is enforced at the API level as
                          // well, needs to be kept in sync.
                          let nameReg = /^[0-9a-zA-Z\-]{1,36}$/;
                          if (!service.name || !nameReg.test(service.name)) {
                            message =
                              "Invalid service name. Valid names satisfy: " +
                              nameReg.toString();
                            break;
                          }

                          if (service.image === undefined) {
                            message = "Missing required field: image";
                            break;
                          }
                        }
                      } catch {
                        if (message === undefined) {
                          message = "Your input is not valid JSON.";
                        }
=======
            <div className="columns">
              <div className="column">
                <h3>Pipeline parameters</h3>
              </div>
              <div className="column">
                <CodeMirror
                  value={state.inputParameters}
                  options={{
                    mode: "application/json",
                    theme: "jupyter",
                    lineNumbers: true,
                    readOnly: props.queryArgs.read_only === "true",
                  }}
                  onBeforeChange={onChangePipelineParameters.bind(this)}
                />
                {(() => {
                  try {
                    JSON.parse(state.inputParameters);
                  } catch {
                    return (
                      <div className="warning push-up push-down">
                        <i className="material-icons">warning</i> Your input is
                        not valid JSON.
                      </div>
                    );
                  }
                })()}
              </div>
              <div className="clear"></div>
            </div>

            <div className="columns">
              <div className="column">
                <h3>Services</h3>
              </div>
              <div className="column">
                <CodeMirror
                  value={state.inputServices}
                  options={{
                    mode: "application/json",
                    theme: "jupyter",
                    lineNumbers: true,
                    readOnly: props.queryArgs.read_only === "true",
                  }}
                  onBeforeChange={onChangePipelineServices.bind(this)}
                />
                {(() => {
                  let message;
                  let parsedServices;

                  try {
                    parsedServices = JSON.parse(state.inputServices);

                    for (let [name, service] of Object.entries(
                      parsedServices
                    )) {
                      let nameReg = /^[0-9a-zA-Z\-]{1,36}$/;
                      if (!service.name || !nameReg.test(service.name)) {
                        message =
                          "Invalid service name. Valid names satisfy: " +
                          nameReg.toString();
                        break;
>>>>>>> 38fa712a
                      }

                      if (service.image === undefined) {
                        message = "Missing required field: image";
                        break;
                      }
                    }
                  } catch {
                    if (message === undefined) {
                      message = "Your input is not valid JSON.";
                    }
                  }

                  if (message != undefined) {
                    return (
                      <div className="warning push-up push-down">
                        <i className="material-icons">warning</i> {message}
                      </div>
                    );
                  }
                })()}

                <div className="service-urls push-up">
                  {(() => {
                    if (state.pipelineJson?.services) {
                      let serviceUrlsBlocks = [];
                      for (let [name, service] of Object.entries(
                        state.pipelineJson.services
                      )) {
                        let urlElements = [];

                        let urls = _get_service_urls(service);

                        for (let url of urls) {
                          urlElements.push(
                            <li key={url}>
                              <a target="_blank" href={url}>
                                {url}
                              </a>
                            </li>
                          );
                        }

                        serviceUrlsBlocks.push(
                          <div key={service.name}>
                            <b>{service.name}</b>
                            <ul>{urlElements}</ul>
                          </div>
                        );
                      }

                      return serviceUrlsBlocks;
                    }
                  })()}
                </div>

                {state.servicesChanged && (
                  <div className="warning push-up">
                    <i className="material-icons">warning</i>
                    Note: changes to services require a session restart.
                  </div>
                )}
              </div>
              <div className="clear"></div>
            </div>

            <div className="columns">
              <div className="column">
                <h3>Data passing</h3>
              </div>
              <div className="column">
                {props.queryArgs.read_only !== "true" && (
                  <p className="push-up">
                    <i>
                      For these changes to take effect you have to restart the
                      memory-server (see button below).
                    </i>
                  </p>
                )}

                <MDCCheckboxReact
                  value={state.pipelineJson?.settings?.auto_eviction}
                  onChange={onChangeEviction.bind(this)}
                  label="Automatic memory eviction"
                  disabled={props.queryArgs.read_only === "true"}
                  classNames={["push-down", "push-up"]}
                />

                {props.queryArgs.read_only !== "true" && (
                  <p className="push-down">
                    Change the size of the memory server for data passing. For
                    units use KB, MB, or GB, e.g.{" "}
                    <span className="code">1GB</span>.{" "}
                  </p>
                )}

                <div>
                  <MDCTextFieldReact
                    ref={
                      refManager.nrefs // @ts-ignore
                        .pipelineSettingDataPassingMemorySizeTextField
                    }
                    value={state.dataPassingMemorySize}
                    onChange={onChangeDataPassingMemorySize.bind(this)}
                    label="Data passing memory size"
                    disabled={props.queryArgs.read_only === "true"}
                  />
                </div>
                {(() => {
                  if (!isValidMemorySize(state.dataPassingMemorySize)) {
                    return (
                      <div className="warning push-up">
                        <i className="material-icons">warning</i> Not a valid
                        memory size.
                      </div>
                    );
                  }
                })()}
              </div>
              <div className="clear"></div>
            </div>
          </form>

          {props.queryArgs.read_only !== "true" && (
            <div className="columns">
              <div className="column">
                <h3>Actions</h3>
              </div>
              <div className="column">
                <p className="push-down">
                  Restarting the memory-server also clears the memory to allow
                  additional data to be passed between pipeline steps.
                </p>
                <div className="push-down">
                  {(() => {
                    if (state.restartingMemoryServer) {
                      return (
                        <p className="push-p push-down">
                          Restarting in progress...
                        </p>
                      );
                    }
                  })()}

                  <MDCButtonReact
                    disabled={state.restartingMemoryServer}
                    label="Restart memory-server"
                    icon="memory"
                    classNames={["mdc-button--raised push-down"]}
                    onClick={restartMemoryServer.bind(this)}
                  />
                </div>
              </div>
              <div className="clear"></div>
            </div>
          )}
        </div>
      ),
      1: (
        <div>
          {(() => {
            if (props.queryArgs.read_only === "true") {
              return (
                <>
                  <EnvVarList value={state.envVariables} readOnly={true} />
                </>
              );
            } else {
              return (
                <>
                  <h3 className="push-down">Project environment variables</h3>
                  <EnvVarList
                    value={state.projectEnvVariables}
                    readOnly={true}
                  />

                  <h3 className="push-down">Pipeline environment variables</h3>
                  <p className="push-down">
                    Pipeline environment variables take precedence over project
                    environment variables.
                  </p>
                  <EnvVarList
                    value={state.envVariables}
                    onAdd={addEnvVariablePair.bind(this)}
                    onChange={(e, idx, type) =>
                      onEnvVariablesChange(e, idx, type)
                    }
                    onDelete={(idx) => onEnvVariablesDeletion(idx)}
                  />
                  <p>
                    <i>
                      Note: restarting the session is required to update
                      environment variables in Jupyter kernels.
                    </i>
                  </p>
                </>
              );
            }
          })()}
        </div>
      ),
      2: (
        <MDCDataTableReact
          headers={["Scope", "Service"]}
          rows={[["TensorBoard", "Interactive, Non-interactive"]]}
          detailRows={["row 1 detail"].map((row) => (
            <Box as="form" css={{ padding: "$4" }}>
              <Box as="fieldset" css={{ border: 0 }}>
                <Box as="legend" css={{ include: "screenReaderOnly" }}>
                  Configure Service
                </Box>
                {row}
              </Box>
            </Box>
          ))}
        />
      ),
    }[state.selectedTabIndex]);

  updateGlobalUnsavedChanges(state.unsavedChanges);

  return (
    <div className="view-page pipeline-settings-view">
      {state.pipelineJson &&
      state.envVariables &&
      (props.queryArgs.read_only === "true" || state.projectEnvVariables) ? (
        <div className="pipeline-settings">
          <h2>Pipeline settings</h2>

          <div className="push-down">
            <MDCTabBarReact
              selectedIndex={state.selectedTabIndex}
              ref={
                // @ts-ignore
                refManager.nrefs.tabBar
              }
              items={["Configuration", "Environment variables", "Services"]}
              icons={["list", "view_comfy", "miscellaneous_services"]}
              onChange={onSelectSubview.bind(this)}
            />
          </div>

          <div className="tab-view trigger-overflow">{getTabView()}</div>

          <div className="top-buttons">
            <MDCButtonReact
              classNames={["close-button"]}
              icon="close"
              onClick={closeSettings.bind(this)}
            />
          </div>
          {props.queryArgs.read_only !== "true" && (
            <div className="bottom-buttons observe-overflow">
              <MDCButtonReact
                label={state.unsavedChanges ? "SAVE*" : "SAVE"}
                classNames={["mdc-button--raised", "themed-secondary"]}
                onClick={saveGeneralForm.bind(this)}
                icon="save"
              />
            </div>
          )}
        </div>
      ) : (
        <MDCLinearProgressReact />
      )}
    </div>
  );
};

export default PipelineSettingsView;<|MERGE_RESOLUTION|>--- conflicted
+++ resolved
@@ -549,52 +549,6 @@
               <div className="clear"></div>
             </div>
 
-<<<<<<< HEAD
-                <div className="columns">
-                  <div className="column">
-                    <h3>Services</h3>
-                  </div>
-                  <div className="column">
-                    <CodeMirror
-                      value={this.state.inputServices}
-                      options={{
-                        mode: "application/json",
-                        theme: "jupyter",
-                        lineNumbers: true,
-                        readOnly: this.props.queryArgs.read_only === "true",
-                      }}
-                      onBeforeChange={this.onChangePipelineServices.bind(this)}
-                    />
-                    {(() => {
-                      let message;
-                      let parsedServices;
-
-                      try {
-                        parsedServices = JSON.parse(this.state.inputServices);
-
-                        for (let [name, service] of Object.entries(
-                          parsedServices
-                        )) {
-                          // NOTE: this is enforced at the API level as
-                          // well, needs to be kept in sync.
-                          let nameReg = /^[0-9a-zA-Z\-]{1,36}$/;
-                          if (!service.name || !nameReg.test(service.name)) {
-                            message =
-                              "Invalid service name. Valid names satisfy: " +
-                              nameReg.toString();
-                            break;
-                          }
-
-                          if (service.image === undefined) {
-                            message = "Missing required field: image";
-                            break;
-                          }
-                        }
-                      } catch {
-                        if (message === undefined) {
-                          message = "Your input is not valid JSON.";
-                        }
-=======
             <div className="columns">
               <div className="column">
                 <h3>Pipeline parameters</h3>
@@ -651,13 +605,14 @@
                     for (let [name, service] of Object.entries(
                       parsedServices
                     )) {
+                      // NOTE: this is enforced at the API level as
+                      // well, needs to be kept in sync.
                       let nameReg = /^[0-9a-zA-Z\-]{1,36}$/;
                       if (!service.name || !nameReg.test(service.name)) {
                         message =
                           "Invalid service name. Valid names satisfy: " +
                           nameReg.toString();
                         break;
->>>>>>> 38fa712a
                       }
 
                       if (service.image === undefined) {
