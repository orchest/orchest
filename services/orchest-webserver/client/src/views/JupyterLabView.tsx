--- conflicted
+++ resolved
@@ -134,11 +134,7 @@
 
           if (step.file_path.length > 0 && step.environment.length > 0) {
             window.orchest.jupyter?.setNotebookKernel(
-<<<<<<< HEAD
               collapseDoubleDots(`${pipelineCwd}${step.file_path}`),
-=======
-              collapseDoubleDots(pipelineCwd + step.file_path).slice(1),
->>>>>>> 777d430f
               `orchest-kernel-${step.environment}`
             );
           }
