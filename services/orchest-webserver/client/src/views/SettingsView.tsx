import React from "react";

import { Controlled as CodeMirror } from "react-codemirror2";
import _ from "lodash";
import "codemirror/mode/javascript/javascript";
import { MDCButtonReact, MDCLinearProgressReact } from "@orchest/lib-mdc";
import {
  makeRequest,
  checkHeartbeat,
  PromiseManager,
  makeCancelable,
} from "@orchest/lib-utils";
import { useOrchest } from "@/hooks/orchest";
import { Layout } from "@/components/Layout";
<<<<<<< HEAD
import { siteMap } from "@/Routes";
import { useSendAnalyticEvent } from "@/hooks/useSendAnalyticEvent";
import { useCustomRoute } from "@/hooks/useCustomRoute";
=======
import UpdateView from "@/views/UpdateView";
import ManageUsersView from "@/views/ManageUsersView";
import ConfigureJupyterLabView from "@/views/ConfigureJupyterLabView";
import { MDCLinearProgress } from "@material/linear-progress";
>>>>>>> b45051d4

const SettingsView: React.FC = () => {
  const { orchest } = window;
  useSendAnalyticEvent("view load", { name: siteMap.settings.path });

  const { navigateTo } = useCustomRoute();
  const context = useOrchest();

  const [state, setState] = React.useState({
    status: "...",
    restarting: false,
    // text representation of config object, filtered for certain keys
    config: undefined,
    // the full JSON config object
    configJSON: undefined,
    version: undefined,
    hostInfo: undefined,
    requiresRestart: false,
  });

  const [promiseManager] = React.useState(new PromiseManager());

  const updateView = () => {
    navigateTo(siteMap.update.path);
  };

  const getVersion = () => {
    makeRequest("GET", "/async/version").then((data) => {
      setState((prevState) => ({ ...prevState, version: data }));
    });
  };

  const getHostInfo = () => {
    makeRequest("GET", "/async/host-info")
      .then((data: string) => {
        try {
          let parsed_data = JSON.parse(data);
          setState((prevState) => ({ ...prevState, hostInfo: parsed_data }));
        } catch (error) {
          console.warn("Received invalid host-info JSON from the server.");
        }
      })
      .catch(console.error);
  };

  const REQUIRES_RESTART_ON_CHANGE = ["MAX_JOB_RUNS_PARALLELISM"];

  const getConfig = () => {
    let getConfigPromise = makeCancelable(
      makeRequest("GET", "/async/user-config"),
      promiseManager
    );

    getConfigPromise.promise
      .then((data) => {
        try {
          let configJSON = JSON.parse(data);
          let visibleJSON = configToVisibleConfig(configJSON);

          setState((prevState) => ({
            ...prevState,
            configJSON,
            config: JSON.stringify(visibleJSON, null, 2),
          }));
        } catch (error) {
          console.warn("Received invalid JSON config from the server.");
        }
        // Needs to be here in case the request is cancelled, will otherwise
        // result in an uncaught error that can throw off cypress.
      })
      .catch((error) => console.log(error));
  };

  const onClickManageUsers = () => {
    navigateTo(siteMap.manageUsers.path);
  };

  const configToVisibleConfig = (configJSON) => {
    if (context.state?.config["CLOUD"] !== true) {
      return configJSON;
    }

    let visibleJSON = _.cloneDeep(configJSON);

    // strip cloud config
    for (let key of context.state?.config["CLOUD_UNMODIFIABLE_CONFIG_VALUES"]) {
      delete visibleJSON[key];
    }

    return visibleJSON;
  };

  const configToInvisibleConfig = (configJSON) => {
    if (context.state?.config["CLOUD"] !== true) {
      return {};
    }

    let invisibleJSON = _.cloneDeep(configJSON);

    // Strip visible config
    for (let key of Object.keys(invisibleJSON)) {
      if (
        context.state?.config["CLOUD_UNMODIFIABLE_CONFIG_VALUES"].indexOf(
          key
        ) === -1
      ) {
        delete invisibleJSON[key];
      }
    }

    return invisibleJSON;
  };

  const saveConfig = (config) => {
    let formData = new FormData();

    try {
      let visibleJSON = JSON.parse(config);
      let invisibleConfigJSON = configToInvisibleConfig(state.configJSON);
      let joinedConfig = { ...invisibleConfigJSON, ...visibleJSON };

      formData.append("config", JSON.stringify(joinedConfig));

      let authWasEnabled = state.configJSON.AUTH_ENABLED;

      setState((prevState) => ({
        ...prevState,
        configJSON: joinedConfig,
        requiresRestart: REQUIRES_RESTART_ON_CHANGE.some(
          (key) => state.configJSON[key] != joinedConfig[key]
        ),
      }));

      context.dispatch({
        type: "setUnsavedChanges",
        payload: false,
      });

      makeRequest("POST", "/async/user-config", {
        type: "FormData",
        content: formData,
      })
        .catch((e) => {
          console.error(e);
        })
        .then((data: string) => {
          let shouldReload = false;

          try {
            let configJSON = JSON.parse(data);

            setState((prevState) => ({
              ...prevState,
              configJSON,
              config: JSON.stringify(
                configToVisibleConfig(configJSON),
                null,
                2
              ),
            }));

            // Refresh the page when auth gets enabled in the config.
            shouldReload = configJSON.AUTH_ENABLED && !authWasEnabled;
          } catch (error) {
            console.warn("Received invalid JSON config from the server.");
          }

          if (shouldReload) {
            location.reload();
          }
        });
    } catch (error) {
      console.error(error);
      console.error("Tried to save config which is invalid JSON.");
      console.error(config);
    }
  };

  const checkOrchestStatus = () => {
    let checkOrchestPromise = makeCancelable(
      makeRequest("GET", "/heartbeat"),
      promiseManager
    );

    checkOrchestPromise.promise
      .then(() => {
        setState((prevState) => ({
          ...prevState,
          status: "online",
        }));
      })
      .catch((e) => {
        if (!e.isCanceled) {
          setState((prevState) => ({
            ...prevState,
            status: "offline",
          }));
        }
      });
  };

  const restartOrchest = () => {
    orchest.confirm(
      "Warning",
      "Are you sure you want to restart Orchest? This will kill all running Orchest containers (including kernels/pipelines).",
      () => {
        setState((prevState) => ({
          ...prevState,
          restarting: true,
          status: "restarting",
          requiresRestart: false,
        }));

        makeRequest("POST", "/async/restart")
          .then(() => {
            setTimeout(() => {
              checkHeartbeat("/heartbeat")
                .then(() => {
                  console.log("Orchest available");
                  setState((prevState) => ({
                    ...prevState,
                    restarting: false,
                    status: "online",
                  }));
                })
                .catch((retries) => {
                  console.log(
                    "Update service heartbeat checking timed out after " +
                      retries +
                      " retries."
                  );
                });
            }, 5000); // allow 5 seconds for orchest-ctl to stop orchest
          })
          .catch((e) => {
            console.log(e);
            console.error("Could not trigger restart.");
          });
      }
    );
  };

  const loadConfigureJupyterLab = () => {
    navigateTo(siteMap.configureJupyterLab.path);
  };

  React.useEffect(() => {
    checkOrchestStatus();
    getConfig();
    getHostInfo();
    getVersion();
  }, []);

  return (
    <Layout>
      <div className={"view-page orchest-settings"}>
        <h2>Orchest settings</h2>
        <div className="push-down">
          <div>
            <p className="push-down">
              Enabling authentication through{" "}
              <span className="code">AUTH_ENABLED</span> will automatically
              redirect you to the login page, so make sure you have set up a
              user first!
            </p>

            {(() => {
              if (state.config === undefined) {
                return <p>Loading config...</p>;
              } else {
                return (
                  <div className="push-up">
                    <CodeMirror
                      value={state.config}
                      options={{
                        mode: "application/json",
                        theme: "jupyter",
                        lineNumbers: true,
                      }}
                      onBeforeChange={(editor, data, value) => {
                        setState((prevState) => ({
                          ...prevState,
                          config: value,
                        }));
                        context.dispatch({
                          type: "setUnsavedChanges",
                          payload: state.config != value,
                        });
                      }}
                    />

                    {(() => {
                      if (context.state?.config?.CLOUD === true) {
                        return (
                          <div className="push-up notice">
                            <p>
                              {" "}
                              Note that{" "}
                              {context.state?.config[
                                "CLOUD_UNMODIFIABLE_CONFIG_VALUES"
                              ].map((el, i) => (
                                <span key={i}>
                                  <span className="code">{el}</span>
                                  {i !=
                                    context.state?.config[
                                      "CLOUD_UNMODIFIABLE_CONFIG_VALUES"
                                    ].length -
                                      1 && <span>, </span>}
                                </span>
                              ))}{" "}
                              cannot be modified when running in the{" "}
                              <span className="code">cloud</span>.
                            </p>
                          </div>
                        );
                      }
                    })()}

                    {(() => {
                      try {
                        JSON.parse(state.config);
                      } catch {
                        return (
                          <div className="warning push-up">
                            <i className="material-icons">warning</i> Your input
                            is not valid JSON.
                          </div>
                        );
                      }
                    })()}
                    {(() => {
                      if (state.requiresRestart) {
                        return (
                          <div className="warning push-up">
                            <i className="material-icons">info</i> Restart
                            Orchest to have the changes take effect.
                          </div>
                        );
                      }
                    })()}

                    <MDCButtonReact
                      classNames={[
                        "push-up",
                        "mdc-button--raised",
                        "themed-secondary",
                      ]}
                      label={context.state.unsavedChanges ? "SAVE*" : "SAVE"}
                      icon="save"
                      onClick={() => saveConfig(state.config)}
                    />
                  </div>
                );
              }
            })()}
          </div>
        </div>

        <h3>System status</h3>
        <div className="columns">
          <div className="column">
            <p>Version information.</p>
          </div>
          <div className="column">
            {(() => {
              if (state.version !== undefined) {
                return <p>{state.version}</p>;
              } else {
                return (
                  <React.Fragment>
                    <MDCLinearProgressReact classNames={["push-down"]} />
                  </React.Fragment>
                );
              }
            })()}
            {(() => {
              if (context.state?.config?.FLASK_ENV === "development") {
                return (
                  <p>
                    <span className="code">development mode</span>
                  </p>
                );
              }
            })()}
          </div>
          <div className="clear"></div>
        </div>
        <div className="columns">
          <div className="column">
            <p>Disk usage.</p>
          </div>
          <div className="column">
            {(() => {
              if (state.hostInfo !== undefined) {
                return (
                  <React.Fragment>
                    <MDCLinearProgressReact
                      classNames={["disk-size-info"]}
                      progress={state.hostInfo.disk_info.used_pcent / 100}
                    />

                    <div className="disk-size-info push-up-half">
                      <span>
                        {state.hostInfo.disk_info.used_GB + "GB used"}
                      </span>
                      <span className="float-right">
                        {state.hostInfo.disk_info.avail_GB + "GB free"}
                      </span>
                    </div>
                  </React.Fragment>
                );
              } else {
                return (
                  <MDCLinearProgressReact
                    classNames={["push-down", "disk-size-info"]}
                  />
                );
              }
            })()}
          </div>
        </div>
        <div className="clear"></div>

        <h3>JupyterLab configuration</h3>
        <div className="columns">
          <div className="column">
            <p>Configure JupyterLab by installing server extensions.</p>
          </div>
          <div className="column">
            <MDCButtonReact
              classNames={["mdc-button--outlined"]}
              label="Configure JupyterLab"
              icon="tune"
              onClick={loadConfigureJupyterLab}
            />
          </div>
          <div className="clear"></div>
        </div>

        <h3>Updates</h3>
        <div className="columns">
          <div className="column">
            <p>Update Orchest from the web UI using the built in updater.</p>
          </div>
          <div className="column">
            <MDCButtonReact
              classNames={["mdc-button--outlined"]}
              label="Check for updates"
              icon="system_update_alt"
              onClick={updateView}
            />
          </div>
          <div className="clear"></div>
        </div>

        <h3>Controls</h3>
        <div className="columns">
          <div className="column">
            <p>
              Restart Orchest will force quit ongoing builds, jobs and sessions.
            </p>
          </div>
          <div className="column">
            {(() => {
              if (!state.restarting) {
                return (
                  <React.Fragment>
                    <MDCButtonReact
                      classNames={["mdc-button--outlined"]}
                      label="Restart"
                      icon="power_settings_new"
                      onClick={restartOrchest}
                      data-test-id="restart"
                    />
                  </React.Fragment>
                );
              } else {
                return (
                  <React.Fragment>
                    <MDCLinearProgressReact classNames={["push-down"]} />
                    <p>This can take up to 30 seconds.</p>
                  </React.Fragment>
                );
              }
            })()}
            <p className="push-up">
              Orchest's current status is <i>{state.status}</i>.
            </p>
          </div>
          <div className="clear"></div>
        </div>

        <h3>Authentication</h3>
        <div className="columns">
          <div className="column">
            <p>Manage Orchest users using the user admin panel.</p>
          </div>
          <div className="column">
            <MDCButtonReact
              classNames={["mdc-button--outlined"]}
              onClick={onClickManageUsers}
              icon="people"
              label="Manage users"
              data-test-id="manage-users"
            />
          </div>
          <div className="clear"></div>
        </div>
      </div>
    </Layout>
  );
};

export default SettingsView;<|MERGE_RESOLUTION|>--- conflicted
+++ resolved
@@ -12,16 +12,9 @@
 } from "@orchest/lib-utils";
 import { useOrchest } from "@/hooks/orchest";
 import { Layout } from "@/components/Layout";
-<<<<<<< HEAD
 import { siteMap } from "@/Routes";
 import { useSendAnalyticEvent } from "@/hooks/useSendAnalyticEvent";
 import { useCustomRoute } from "@/hooks/useCustomRoute";
-=======
-import UpdateView from "@/views/UpdateView";
-import ManageUsersView from "@/views/ManageUsersView";
-import ConfigureJupyterLabView from "@/views/ConfigureJupyterLabView";
-import { MDCLinearProgress } from "@material/linear-progress";
->>>>>>> b45051d4
 
 const SettingsView: React.FC = () => {
   const { orchest } = window;
