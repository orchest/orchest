--- conflicted
+++ resolved
@@ -488,113 +488,16 @@
   return (
     <Layout>
       <div className={"view-page projects-view"}>
-<<<<<<< HEAD
-        {(() => {
-          if (state.showImportModal) {
-            return (
-              <MDCDialogReact
-                title="Import a project"
-                onClose={onCloseImportProjectModal.bind(this)}
-                ref={refManager.nrefs.importProjectDialog}
-                data-test-id="import-project-dialog"
-                content={
-                  <div className="project-import-modal">
-                    {props.queryArgs &&
-                      props.queryArgs.import_url !== undefined && (
-                        <div className="push-down warning">
-                          <p>
-                            <i className="material-icons">warning</i> The import
-                            URL was pre-filled. Make sure you trust the{" "}
-                            <span className="code">git</span> repository you're
-                            importing.
-                          </p>
-                        </div>
-                      )}
-                    <p className="push-down">
-                      Import a <span className="code">git</span> repository by
-                      specifying the <span className="code">HTTPS</span> URL
-                      below:
-                    </p>
-                    <MDCTextFieldReact
-                      classNames={["fullwidth push-down"]}
-                      label="Git repository URL"
-                      value={state.import_url}
-                      onChange={handleChange.bind(this, "import_url")}
-                      data-test-id="project-url-textfield"
-                    />
-
-                    <MDCTextFieldReact
-                      classNames={["fullwidth"]}
-                      label="Project name (optional)"
-                      value={state.import_project_name}
-                      onChange={handleChange.bind(this, "import_project_name")}
-                      data-test-id="project-name-textfield"
-                    />
-
-                    {(() => {
-                      if (state.importResult) {
-                        let result;
-
-                        if (state.importResult.status === "PENDING") {
-                          result = <MDCLinearProgressReact />;
-                        } else if (state.importResult.status === "FAILURE") {
-                          result = (
-                            <p>
-                              <i className="material-icons float-left">error</i>{" "}
-                              Import failed:{" "}
-                              {getMappedErrorMessage(state.importResult.result)}
-                            </p>
-                          );
-                        }
-
-                        return <div className="push-up">{result}</div>;
-                      }
-                    })()}
-                    <p className="push-up">
-                      To import <b>private </b>
-                      <span className="code">git</span> repositories upload them
-                      directly through the File Manager into the{" "}
-                      <span className="code">projects/</span> directory.
-                    </p>
-                  </div>
-                }
-                actions={
-                  <React.Fragment>
-                    <MDCButtonReact
-                      icon="close"
-                      label="Close"
-                      classNames={["push-right"]}
-                      onClick={onCancelImport.bind(this)}
-                    />
-                    <MDCButtonReact
-                      icon="input"
-                      // So that the button is disabled when in a states
-                      // that requires so (currently ["PENDING"]).
-                      disabled={["PENDING"].includes(
-                        state.importResult !== undefined
-                          ? state.importResult.status
-                          : undefined
-                      )}
-                      classNames={["mdc-button--raised", "themed-secondary"]}
-                      label="Import"
-                      submitButton
-                      onClick={onSubmitImport.bind(this)}
-                      data-test-id="import-project-ok"
-                    />
-                  </React.Fragment>
-                }
-              />
-            );
-          }
-        })()}
-=======
         {state.showImportModal && (
           <MDCDialogReact
             title="Import a project"
             onClose={onCloseImportProjectModal.bind(this)}
             ref={refManager.nrefs.importProjectDialog}
             content={
-              <div className="project-import-modal">
+              <div
+                className="project-import-modal"
+                data-test-id="import-project-dialog"
+              >
                 {props.queryArgs && props.queryArgs.import_url !== undefined && (
                   <div className="push-down warning">
                     <p>
@@ -614,6 +517,7 @@
                   label="Git repository URL"
                   value={state.import_url}
                   onChange={handleChange.bind(this, "import_url")}
+                  data-test-id="project-url-textfield"
                 />
 
                 <MDCTextFieldReact
@@ -621,6 +525,7 @@
                   label="Project name (optional)"
                   value={state.import_project_name}
                   onChange={handleChange.bind(this, "import_project_name")}
+                  data-test-id="project-name-textfield"
                 />
 
                 {(() => {
@@ -671,6 +576,7 @@
                   label="Import"
                   submitButton
                   onClick={onSubmitImport.bind(this)}
+                  data-test-id="import-project-ok"
                 />
               </React.Fragment>
             }
@@ -716,7 +622,6 @@
             }
           />
         )}
->>>>>>> ef290d64
 
         {(() => {
           if (state.createModal) {
