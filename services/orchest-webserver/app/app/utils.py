--- conflicted
+++ resolved
@@ -636,15 +636,9 @@
 
             notebook_path = os.path.join(pipeline_directory, step["file_path"])
 
-<<<<<<< HEAD
-            if not is_valid_data_path(
-                step["file_path"]
-            ) and not is_valid_pipeline_relative_path(
-=======
             is_in_allowed_folder = is_valid_data_path(
                 step["file_path"]
             ) or is_valid_pipeline_relative_path(
->>>>>>> 974b9b2e
                 project_uuid, pipeline_json["uuid"], step["file_path"]
             )
 
