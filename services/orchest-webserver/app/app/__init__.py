--- conflicted
+++ resolved
@@ -17,11 +17,7 @@
 from pprint import pformat
 from subprocess import Popen
 
-<<<<<<< HEAD
-=======
-import posthog
 import requests
->>>>>>> 52fc2fa1
 from apscheduler.schedulers.background import BackgroundScheduler
 from flask import Flask, request, safe_join, send_from_directory
 from flask_migrate import Migrate
@@ -145,12 +141,12 @@
             # Infinite amount of grace time, so that if a task cannot be
             # instantly executed (e.g. if the webserver is busy) then it
             # will eventually be.
-            "misfire_grace_time": 2 ** 31,
+            "misfire_grace_time": 2**31,
             "coalesce": False,
             # So that the same job can be in the queue an infinite
             # amount of times, e.g. for concurrent requests issuing the
             # same tasks.
-            "max_instances": 2 ** 31,
+            "max_instances": 2**31,
         }
     )
     app.config["SCHEDULER"] = scheduler
