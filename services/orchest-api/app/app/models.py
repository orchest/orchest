--- conflicted
+++ resolved
@@ -1282,31 +1282,30 @@
 )
 
 
-<<<<<<< HEAD
+class PipelineUpdateEvent(PipelineEvent):
+
+    __tablename__ = None
+
+    __mapper_args__ = {"polymorphic_identity": "pipeline_update_event"}
+
+    # See ProjectUpdateEvent.update for info.
+    @declared_attr
+    def update(cls):
+        return Event.__table__.c.get("update", db.Column(JSONB, nullable=True))
+
+    def to_notification_payload(self) -> dict:
+        payload = super().to_notification_payload()
+        if self.update is not None:
+            payload["project"]["pipeline"]["update"] = self.update
+
+        return payload
+
+
 def _prepare_step_payload(uuid: str, title: str) -> dict:
     return {
         "uuid": uuid,
         "title": title,
     }
-=======
-class PipelineUpdateEvent(PipelineEvent):
-
-    __tablename__ = None
-
-    __mapper_args__ = {"polymorphic_identity": "pipeline_update_event"}
-
-    # See ProjectUpdateEvent.update for info.
-    @declared_attr
-    def update(cls):
-        return Event.__table__.c.get("update", db.Column(JSONB, nullable=True))
-
-    def to_notification_payload(self) -> dict:
-        payload = super().to_notification_payload()
-        if self.update is not None:
-            payload["project"]["pipeline"]["update"] = self.update
-
-        return payload
->>>>>>> d686b641
 
 
 def _prepare_interactive_run_parameters_payload(pipeline_definition: dict) -> dict:
