import copy
import uuid
from datetime import datetime, timezone
from typing import Any, Dict, List, Set, Tuple

import requests
from celery.contrib.abortable import AbortableAsyncResult
from croniter import croniter
from docker import errors
from flask import abort, current_app, request
from flask_restx import Namespace, Resource, marshal, reqparse
from sqlalchemy import desc, func
from sqlalchemy.orm import joinedload, load_only, noload, undefer

import app.models as models
from _orchest.internals import config as _config
from _orchest.internals import utils as _utils
from _orchest.internals.two_phase_executor import TwoPhaseExecutor, TwoPhaseFunction
from app import schema
from app.apis.namespace_runs import AbortPipelineRun
from app.celery_app import make_celery
from app.connections import db
from app.core import environments, image_utils
from app.core.pipelines import Pipeline, construct_pipeline
from app.utils import (
<<<<<<< HEAD
=======
    fuzzy_filter_non_interactive_pipeline_runs,
    get_env_uuids_missing_image,
>>>>>>> 016346ab
    get_proj_pip_env_variables,
    page_to_pagination_data,
    register_schema,
    update_status_db,
)

api = Namespace("jobs", description="Managing jobs")
api = register_schema(api)


@api.route("/")
class JobList(Resource):
    @api.doc("get_jobs")
    @api.marshal_with(schema.jobs)
    def get(self):
        """Fetches all jobs.

        The jobs are either in queue, running or already
        completed.

        """
        jobs = models.Job.query
        if "project_uuid" in request.args:
            jobs = jobs.filter_by(project_uuid=request.args["project_uuid"])

        jobs = jobs.order_by(desc(models.Job.created_time)).all()
        jobs = [job.__dict__ for job in jobs]

        return {"jobs": jobs}

    @api.doc("start_job")
    @api.expect(schema.job_spec)
    def post(self):
        """Drafts a new job. Locks environment images for all its runs.

        The environment images used by a job across its entire lifetime,
        and thus its runs, will be the same. This is done by locking the
        actual resource (docker image) that is backing the environment,
        so that a new build of the environment will not affect the job.
        To actually queue the job you need to issue a PUT request for
        the DRAFT job you create here. The PUT needs to contain the
        `confirm_draft` key.

        """
        # TODO: possibly use marshal() on the post_data. Note that we
        # have moved over to using flask_restx
        # https://flask-restx.readthedocs.io/en/stable/api.html#flask_restx.marshal
        #       to make sure the default values etc. are filled in.
        try:
            with TwoPhaseExecutor(db.session) as tpe:
                job = CreateJob(tpe).transaction(request.get_json())
        except Exception as e:
            current_app.logger.error(e)
            return {"message": str(e)}, 500

        return marshal(job, schema.job), 201


@api.route("/next_scheduled_job")
class NextScheduledJob(Resource):
    @api.doc("get_next_scheduled_job")
    @api.marshal_with(schema.next_scheduled_job_data)
    def get(self):
        """Returns data about the next job to be scheduled."""
        next_job = models.Job.query.options(
            load_only(
                "uuid",
                "next_scheduled_time",
            )
        )
        if "project_uuid" in request.args:
            next_job = next_job.filter_by(project_uuid=request.args["project_uuid"])

        next_job = (
            next_job.filter(models.Job.status != "DRAFT")
            .filter(models.Job.next_scheduled_time.isnot(None))
            # Order by time ascending so that the job that will be
            # scheduled next is returned, even if the scheduler is
            # lagging behind and next_scheduled_time is in the past.
            .order_by(models.Job.next_scheduled_time)
            .first()
        )
        data = {"uuid": None, "next_scheduled_time": None}
        if next_job is not None:
            data["uuid"] = next_job.uuid
            data["next_scheduled_time"] = next_job.next_scheduled_time

        return data


@api.route("/<string:job_uuid>")
@api.param("job_uuid", "UUID of job")
@api.response(404, "Job not found")
class Job(Resource):
    @api.doc(
        "get_job",
        params={
            "aggregate_run_statuses": {
                "description": (
                    "Aggregate job pipeline run statuses. Populates the "
                    "pipeline_run_status_counts property. Value does not matter as "
                    "long as it is set."
                ),
                "type": None,
            },
        },
    )
    @api.marshal_with(schema.job, code=200)
    def get(self, job_uuid):
        """Fetches a job given its UUID."""
        job = (
            models.Job.query.options(undefer(models.Job.env_variables))
            .filter_by(uuid=job_uuid)
            .one_or_none()
        )

        if job is None:
            abort(404, "Job not found.")

        if "aggregate_run_statuses" in request.args:
            status_agg = (
                models.NonInteractivePipelineRun.query.filter_by(job_uuid=job_uuid)
                .with_entities(
                    models.NonInteractivePipelineRun.status,
                    func.count(models.NonInteractivePipelineRun.status),
                )
                .group_by(models.NonInteractivePipelineRun.status)
            )
            status_agg = {k: v for k, v in status_agg}
            job = job.__dict__
            job["pipeline_run_status_counts"] = status_agg

        return job

    @api.expect(schema.job_update)
    @api.doc("update_job")
    def put(self, job_uuid):
        """Update a job (cronstring or parameters).

        Update a job cron schedule or parameters. Updating the cron
        schedule implies that the job will be rescheduled and will
        follow the new given schedule. Updating the parameters of a job
        implies that the next time the job will be run those parameters
        will be used, thus affecting the number of pipeline runs that
        are launched. Only recurring ongoing jobs can be updated.

        """

        job_update = request.get_json()

        name = job_update.get("name")
        cron_schedule = job_update.get("cron_schedule")
        parameters = job_update.get("parameters")
        env_variables = job_update.get("env_variables")
        next_scheduled_time = job_update.get("next_scheduled_time")
        strategy_json = job_update.get("strategy_json")
        max_retained_pipeline_runs = job_update.get("max_retained_pipeline_runs")
        confirm_draft = "confirm_draft" in job_update

        try:
            with TwoPhaseExecutor(db.session) as tpe:
                UpdateJob(tpe).transaction(
                    job_uuid,
                    name,
                    cron_schedule,
                    parameters,
                    env_variables,
                    next_scheduled_time,
                    strategy_json,
                    max_retained_pipeline_runs,
                    confirm_draft,
                )
        except Exception as e:
            current_app.logger.error(e)
            db.session.rollback()
            return {"message": str(e)}, 500

        return {"message": "Job was updated successfully"}, 200

    # TODO: We should also make it possible to stop a particular
    # pipeline run of a job. It should state "cancel" the
    # execution of a pipeline run, since we do not do termination of
    # running tasks.
    @api.doc("delete_job")
    @api.response(200, "Job terminated")
    def delete(self, job_uuid):
        """Stops a job given its UUID.

        However, it will not delete any corresponding database entries,
        it will update the status of corresponding objects to "ABORTED".
        """

        try:
            with TwoPhaseExecutor(db.session) as tpe:
                could_abort = AbortJob(tpe).transaction(job_uuid)
        except Exception as e:
            return {"message": str(e)}, 500

        if could_abort:
            return {"message": "Job termination was successful."}, 200
        else:
            return {"message": "Job does not exist or is already completed."}, 404


@api.route(
    "/<string:job_uuid>/pipeline_runs",
    doc={"description": ("Retrieve list of job runs.")},
)
@api.param("job_uuid", "UUID of Job")
@api.response(404, "Job not found")
class PipelineRunsList(Resource):
    @api.doc(
        "get_job_pipeline_runs",
        params={
            "page": {
                "description": (
                    "Which page to query, 1 indexed. Must be specified if page_size is "
                    "specified."
                ),
                "type": int,
            },
            "page_size": {
                "description": (
                    "Size of the page. Must be specified if page is specified."
                ),
                "type": int,
            },
            "fuzzy_filter": {
                "description": (
                    "Fuzzy filtering across pipeline run index, status and parameters."
                ),
                "type": str,
            },
        },
    )
    @api.response(200, "Success", schema.paginated_job_pipeline_runs)
    @api.response(200, "Success", schema.job_pipeline_runs)
    def get(self, job_uuid):
        """Fetch pipeline runs of a job, sorted newest first.

        Runs are ordered by job_run_index DESC,
        job_run_pipeline_run_index DESC.

        The endpoint has optional pagination. If pagination is used the
        returned json also contains pagination data.
        """
        parser = reqparse.RequestParser()
        parser.add_argument("page", type=int, location="args")
        parser.add_argument("page_size", type=int, location="args")
        parser.add_argument("fuzzy_filter", type=str, location="args")
        args = parser.parse_args()
        page = args.page
        page_size = args.page_size
        if (page is not None and page_size is None) or (
            page is None and page_size is not None
        ):
            return {
                "message": "Either both page and page_size are defined or none of them."
            }, 400
        if page is not None and page <= 0:
            return {"message": "page must be >= 1."}, 400
        if page_size is not None and page_size <= 0:
            return {"message": "page_size must be >= 1."}, 400

        if not db.session.query(
            db.session.query(models.Job).filter_by(uuid=job_uuid).exists()
        ).scalar():
            return {"message": "Job not found"}, 404

        job_runs_query = (
            models.NonInteractivePipelineRun.query.options(
                noload(models.NonInteractivePipelineRun.pipeline_steps),
                noload(models.NonInteractivePipelineRun.image_mappings),
                undefer(models.NonInteractivePipelineRun.env_variables),
            )
            .filter_by(
                job_uuid=job_uuid,
            )
            .order_by(
                desc(models.NonInteractivePipelineRun.job_run_index),
                desc(models.NonInteractivePipelineRun.job_run_pipeline_run_index),
            )
        )

        if args.fuzzy_filter is not None:
            job_runs_query = fuzzy_filter_non_interactive_pipeline_runs(
                job_runs_query,
                args.fuzzy_filter,
            )

        if args.page is not None and args.page_size is not None:
            job_runs_pagination = job_runs_query.paginate(
                args.page, args.page_size, False
            )
            job_runs = job_runs_pagination.items
            pagination_data = page_to_pagination_data(job_runs_pagination)
            return (
                marshal(
                    {"pipeline_runs": job_runs, "pagination_data": pagination_data},
                    schema.paginated_job_pipeline_runs,
                ),
                200,
            )
        else:
            job_runs = job_runs_query.all()
            return marshal({"pipeline_runs": job_runs}, schema.job_pipeline_runs), 200


@api.route(
    "/<string:job_uuid>/<string:run_uuid>",
    doc={
        "description": (
            "Set and get execution status of pipeline runs in a job. Also allows to "
            "abort a specific pipeline run."
        )
    },
)
@api.param("job_uuid", "UUID of Job")
@api.param("run_uuid", "UUID of Run")
@api.response(404, "Pipeline run not found")
class PipelineRun(Resource):
    @api.doc("get_pipeline_run")
    @api.marshal_with(schema.non_interactive_run, code=200)
    def get(self, job_uuid, run_uuid):
        """Fetch a pipeline run of a job given their ids."""
        non_interactive_run = (
            models.NonInteractivePipelineRun.query.options(
                undefer(models.NonInteractivePipelineRun.env_variables)
            )
            .filter_by(
                uuid=run_uuid,
            )
            .one_or_none()
        )
        if non_interactive_run is None:
            abort(404, "Given job has no run with given run_uuid")
        return non_interactive_run.__dict__

    @api.doc("set_pipeline_run_status")
    @api.expect(schema.status_update)
    def put(self, job_uuid, run_uuid):
        """Set the status of a pipeline run."""

        try:
            with TwoPhaseExecutor(db.session) as tpe:
                UpdateJobPipelineRun(tpe).transaction(
                    job_uuid, run_uuid, request.get_json()
                )
        except Exception as e:
            current_app.logger.error(e)
            return {"message": str(e)}, 500

        return {"message": "Status was updated successfully"}, 200

    @api.doc("delete_run")
    @api.response(200, "Run terminated")
    def delete(self, job_uuid, run_uuid):
        """Stops a job pipeline run given its UUID."""

        try:
            with TwoPhaseExecutor(db.session) as tpe:
                could_abort = AbortJobPipelineRun(tpe).transaction(job_uuid, run_uuid)
        except Exception as e:
            return {"message": str(e)}, 500

        if could_abort:
            return {"message": "Run termination was successful."}, 200
        else:
            return {"message": "Run does not exist or is not running."}, 404


@api.route(
    "/<string:job_uuid>/<string:run_uuid>/<string:step_uuid>",
    doc={
        "description": (
            "Set and get execution status of individual steps of "
            "pipeline runs in a job."
        )
    },
)
@api.param("job_uuid", "UUID of Job")
@api.param("run_uuid", "UUID of Run")
@api.param("step_uuid", "UUID of Step")
@api.response(404, "Pipeline step not found")
class PipelineStepStatus(Resource):
    @api.doc("get_pipeline_run_pipeline_step")
    @api.marshal_with(schema.non_interactive_run, code=200)
    def get(self, job_uuid, run_uuid, step_uuid):
        """Fetch a pipeline step of a job run given uuids."""
        step = models.PipelineRunStep.query.get_or_404(
            ident=(run_uuid, step_uuid),
            description="Combination of given job, run and step not found",
        )
        return step.__dict__

    @api.doc("set_pipeline_run_pipeline_step_status")
    @api.expect(schema.status_update)
    def put(self, job_uuid, run_uuid, step_uuid):
        """Set the status of a pipeline step of a pipeline run."""
        status_update = request.get_json()

        filter_by = {
            "run_uuid": run_uuid,
            "step_uuid": step_uuid,
        }
        try:
            update_status_db(
                status_update,
                model=models.PipelineRunStep,
                filter_by=filter_by,
            )
            db.session.commit()
        except Exception:
            db.session.rollback()
            return {"message": "Failed update operation."}, 500

        return {"message": "Status was updated successfully."}, 200


@api.route("/cleanup/<string:job_uuid>")
@api.param("job_uuid", "UUID of job")
@api.response(404, "Job not found")
class JobDeletion(Resource):
    @api.doc("delete_job")
    @api.response(200, "Job deleted")
    def delete(self, job_uuid):
        """Delete a job.

        The job is stopped if its running, related entities
        are then removed from the db.
        """

        try:
            with TwoPhaseExecutor(db.session) as tpe:
                could_delete = DeleteJob(tpe).transaction(job_uuid)
        except Exception as e:
            return {"message": str(e)}, 500

        if could_delete:
            return {"message": "Job deletion was successful."}, 200
        else:
            return {"message": "Job does not exist."}, 404


@api.route("/cleanup/<string:job_uuid>/<string:run_uuid>")
@api.param("job_uuid", "UUID of job")
@api.param("run_uuid", "UUID of pipeline run")
@api.response(404, "Job pipeline run not found")
class JobPipelineRunDeletion(Resource):
    @api.doc("delete_job_pipeline_run")
    @api.response(200, "Job pipeline run deleted")
    def delete(self, job_uuid, run_uuid):
        """Delete a job pipeline run.

        The pipeline run is stopped if its running, related entities are
        then removed from the db.
        """

        try:
            with TwoPhaseExecutor(db.session) as tpe:
                could_delete = DeleteJobPipelineRun(tpe).transaction(job_uuid, run_uuid)
        except Exception as e:
            return {"message": str(e)}, 500

        if could_delete:
            return {"message": "Job pipelune run deletion was successful."}, 200
        else:
            return {"message": "Job pipeline run does not exist."}, 404


@api.route("/cronjobs/pause/<string:job_uuid>")
@api.param("job_uuid", "UUID of job")
@api.response(404, "Job not found")
class CronJobPause(Resource):
    @api.doc("pause_cronjob")
    @api.response(200, "Cron job paused")
    def post(self, job_uuid):
        """Pauses a cron job."""

        try:
            with TwoPhaseExecutor(db.session) as tpe:
                could_pause = PauseCronJob(tpe).transaction(job_uuid)
        except Exception as e:
            return {"message": str(e)}, 500

        if could_pause:
            return {"message": "Cron job pausing was successful."}, 200
        else:
            return {"message": "Could not pause cron job."}, 409


@api.route("/cronjobs/resume/<string:job_uuid>")
@api.param("job_uuid", "UUID of job")
@api.response(404, "Job not found")
class CronJobResume(Resource):
    @api.doc("resume_cronjob")
    @api.response(200, "Cron job resumed")
    def post(self, job_uuid):
        """Resumes a cron job."""

        try:
            with TwoPhaseExecutor(db.session) as tpe:
                next_scheduled_time = ResumeCronJob(tpe).transaction(job_uuid)
        except Exception as e:
            return {"message": str(e)}, 500

        if next_scheduled_time is not None:
            return {"next_scheduled_time": next_scheduled_time}, 200
        else:
            return {"message": "Could not resume cron job."}, 409


class DeleteNonRetainedJobPipelineRuns(TwoPhaseFunction):
    """See max_retained_pipeline_runs in models.py for docs."""

    def _transaction(self, job_uuid: str):
        job = (
            db.session.query(
                models.Job.project_uuid,
                models.Job.pipeline_uuid,
                models.Job.max_retained_pipeline_runs,
                models.Job.total_scheduled_pipeline_runs,
            )
            .filter_by(uuid=job_uuid)
            .one()
        )
        self.collateral_kwargs["project_uuid"] = job.project_uuid
        self.collateral_kwargs["pipeline_uuid"] = job.pipeline_uuid
        self.collateral_kwargs["job_uuid"] = job_uuid
        self.collateral_kwargs["pipeline_run_uuids"] = []

        max_retained_pipeline_runs = job.max_retained_pipeline_runs
        current_app.logger.info(
            f"Deleting non retained runs for job {job_uuid}, max retained pipeline "
            f"runs: {max_retained_pipeline_runs}."
        )
        if max_retained_pipeline_runs == -1:
            current_app.logger.info("Nothing to do.")
            return

        runs_to_be_deleted = (
            db.session.query(models.NonInteractivePipelineRun.uuid)
            .filter(
                models.NonInteractivePipelineRun.job_uuid == job_uuid,
                # Only consider runs in an end state.
                models.NonInteractivePipelineRun.status.in_(
                    ["SUCCESS", "FAILURE", "ABORTED"]
                ),
                # Only get the runs that would be out of the threshold.
                # NOTE: this means that a run with a run_index which is
                # greater than the one considered and is in an end state
                # won't be deleted in favour of keeping this deletion in
                # order. This also means that deletion can be out of
                # order for runs which have an index lower or equal if
                # some are already completed.
                models.NonInteractivePipelineRun.pipeline_run_index
                # -1 because the field is incremented by one for every
                # scheduled pipeline run, so pipeline run 0 would make
                # this go to 1.
                <= (job.total_scheduled_pipeline_runs - 1) - max_retained_pipeline_runs,
            )
            .all()
        )
        for run in runs_to_be_deleted:
            current_app.logger.info(f"Issuing deletion of run {run.uuid}.")
            self.collateral_kwargs["pipeline_run_uuids"].append(run.uuid)

        batch_size = 500
        for i in range(0, len(runs_to_be_deleted), batch_size):
            batch = runs_to_be_deleted[i : i + batch_size]
            batch_uuids = [run.uuid for run in batch]
            models.NonInteractivePipelineRun.query.filter(
                models.NonInteractivePipelineRun.uuid.in_(batch_uuids)
            ).delete()

    def _collateral(
        self,
        project_uuid: str,
        pipeline_uuid: str,
        job_uuid: str,
        pipeline_run_uuids: List[str],
    ):
        celery = make_celery(current_app)

        # Delete in batches to have a balance between the number of
        # created tasks and the size of the celery job args. Googling a
        # bit returns some sparse results on possible issues, so an
        # uncapped args size would be risky.
        batch_size = 30
        for i in range(0, len(pipeline_run_uuids), batch_size):
            batch = pipeline_run_uuids[i : i + batch_size]

            celery_job_kwargs = {
                "project_uuid": project_uuid,
                "pipeline_uuid": pipeline_uuid,
                "job_uuid": job_uuid,
                "pipeline_run_uuids": batch,
            }
            task_args = {
                "name": "app.core.tasks.delete_job_pipeline_run_directories",
                "kwargs": celery_job_kwargs,
                "task_id": str(uuid.uuid4()),
            }
            res = celery.send_task(**task_args)
            res.forget()


def _delete_non_retained_pipeline_runs(job_uuid: str) -> None:

    job = (
        db.session.query(
            models.Job.max_retained_pipeline_runs,
            models.Job.total_scheduled_pipeline_runs,
        )
        .filter_by(uuid=job_uuid)
        .one()
    )
    max_retained_pipeline_runs = job.max_retained_pipeline_runs
    current_app.logger.info(
        f"Deleting non retained runs for job {job_uuid}, max retained pipeline "
        f"runs: {max_retained_pipeline_runs}."
    )
    if max_retained_pipeline_runs < 0:
        current_app.logger.info("Nothing to do.")
        return

    runs_to_be_deleted = (
        db.session.query(models.NonInteractivePipelineRun.uuid)
        .filter(
            models.NonInteractivePipelineRun.job_uuid == job_uuid,
            # Only consider runs in an end state.
            models.NonInteractivePipelineRun.status.in_(
                ["SUCCESS", "FAILURE", "ABORTED"]
            ),
            # Only get the runs that would be out of the threshold.
            # NOTE: this means that a run with a run_index which is
            # greater than the one considered and is in an end state
            # won't be deleted in favour of keeping this deletion in
            # order. This also means that deletion can be out of order
            # for runs which have an index lower or equal if some are
            # already completed.
            models.NonInteractivePipelineRun.pipeline_run_index
            # -1 because the field is incremented by one for every
            # scheduled pipeline run, so pipeline run 0 would make this
            # go to 1.
            <= (job.total_scheduled_pipeline_runs - 1) - max_retained_pipeline_runs,
        )
        .all()
    )

    for run in runs_to_be_deleted:
        current_app.logger.info(f"Deleting run {run.uuid}.")
        path = f"/catch/api-proxy/api/jobs/cleanup/{job_uuid}/{run.uuid}"
        base_url = f'{current_app.config["ORCHEST_WEBSERVER_ADDRESS"]}{path}'
        resp = requests.delete(base_url)
        # 404 because there could be concurrent calls to this.
        if resp.status_code not in [200, 404]:
            current_app.logger.error(
                f"Unexpected status code ({resp.status_code}) while deleting run "
                f"{run.uuid}."
            )
        else:
            current_app.logger.info(f"Successfully deleted run {run.uuid}.")


class RunJob(TwoPhaseFunction):
    """Start the pipeline runs related to a job"""

    def _transaction(self, job_uuid: str):

        # with_entities is so that we do not retrieve the interactive
        # runs of the job, since we do not need those.
        job = (
            models.Job.query.with_entities(models.Job)
            # Use with_for_update so that the job entry will be locked
            # until commit, so that if, for whatever reason, the same
            # job is launched concurrently the different launchs will
            # actually be serialized, i.e. one has to wait for the
            # commit of the other, so that the launched runs will
            # correctly refer to a different total_scheduled_executions
            # number.
            # https://docs.sqlalchemy.org/en/13/orm/query.html#sqlalchemy.orm.query.Query.with_for_update
            # https://www.postgresql.org/docs/9.0/sql-select.html#SQL-FOR-UPDATE-SHARE
            .with_for_update()
            .filter_by(uuid=job_uuid)
            .one()
        )
        # In case the job gets aborted while the scheduler attempts to
        # run it.
        if job.status == "ABORTED":
            self.collateral_kwargs["job"] = dict()
            self.collateral_kwargs["tasks_to_launch"] = []
            self.collateral_kwargs["run_config"] = dict()

        # The status of jobs that run once is initially set to PENDING,
        # thus we need to update that.
        if job.status == "PENDING":
            job.status = "STARTED"

        # To be later used by the collateral effect function.
        tasks_to_launch = []

        # run_index is the index of the run within the runs of this job
        # scheduling/execution.
        for run_index, run_parameters in enumerate(job.parameters):
            pipeline_def = copy.deepcopy(job.pipeline_definition)

            # Set the pipeline parameters:
            pipeline_def["parameters"] = run_parameters.get(
                _config.PIPELINE_PARAMETERS_RESERVED_KEY, {}
            )

            # Set the steps parameters in the pipeline definition.
            for step_uuid, step_parameters in run_parameters.items():
                # One of the entries is not actually a step_uuid.
                if step_uuid != _config.PIPELINE_PARAMETERS_RESERVED_KEY:
                    pipeline_def["steps"][step_uuid]["parameters"] = step_parameters

            # Instantiate a pipeline object given the specs, definition
            # and parameters.
            pipeline_run_spec = copy.deepcopy(job.pipeline_run_spec)
            pipeline_run_spec["pipeline_definition"] = pipeline_def
            pipeline = construct_pipeline(**pipeline_run_spec)

            # Specify the task_id beforehand to avoid race conditions
            # between the task and its presence in the db.
            task_id = str(uuid.uuid4())
            tasks_to_launch.append((task_id, pipeline))

            non_interactive_run = {
                "job_uuid": job.uuid,
                "uuid": task_id,
                "pipeline_uuid": job.pipeline_uuid,
                "project_uuid": job.project_uuid,
                "status": "PENDING",
                "parameters": run_parameters,
                "parameters_text_search_values": list(run_parameters.values()),
                "job_run_index": job.total_scheduled_executions,
                "job_run_pipeline_run_index": run_index,
                "pipeline_run_index": job.total_scheduled_pipeline_runs,
                "env_variables": job.env_variables,
            }
            job.total_scheduled_pipeline_runs += 1

            db.session.add(models.NonInteractivePipelineRun(**non_interactive_run))
            # Need to flush because otherwise the bulk insertion of
            # pipeline steps will lead to foreign key errors.
            # https://docs.sqlalchemy.org/en/13/orm/persistence_techniques.html#bulk-operations-caveats
            db.session.flush()

            # TODO: this code is also in `namespace_runs`. Could
            #       potentially be put in a function for modularity.
            # Set an initial value for the status of the pipeline
            # steps that will be run.
            step_uuids = [s.properties["uuid"] for s in pipeline.steps]
            pipeline_steps = []
            for step_uuid in step_uuids:
                pipeline_steps.append(
                    models.PipelineRunStep(
                        **{
                            "run_uuid": task_id,
                            "step_uuid": step_uuid,
                            "status": "PENDING",
                        }
                    )
                )
            db.session.bulk_save_objects(pipeline_steps)

        job.total_scheduled_executions += 1
        # Must run after total_scheduled_executions has been updated.
        DeleteNonRetainedJobPipelineRuns(self.tpe).transaction(job.uuid)

        # Prepare data for _collateral.
        self.collateral_kwargs["job"] = job.as_dict()

        mappings = {
            mapping.orchest_environment_uuid: mapping.docker_img_id
            for mapping in job.image_mappings
        }
        run_config = job.pipeline_run_spec["run_config"]
        run_config["env_uuid_docker_id_mappings"] = mappings
        run_config["user_env_variables"] = job.env_variables
        self.collateral_kwargs["run_config"] = run_config

        self.collateral_kwargs["tasks_to_launch"] = tasks_to_launch

    def _collateral(
        self,
        job: Dict[str, Any],
        run_config: Dict[str, Any],
        tasks_to_launch: Tuple[str, Pipeline],
    ):
        # Safety check in case the job has no runs.
        if not tasks_to_launch:
            return

        # Launch each task through celery.
        celery = make_celery(current_app)

        for task_id, pipeline in tasks_to_launch:
            celery_job_kwargs = {
                "job_uuid": job["uuid"],
                "project_uuid": job["project_uuid"],
                "pipeline_definition": pipeline.to_dict(),
                "run_config": run_config,
            }

            # Due to circular imports we use the task name instead of
            # importing the function directly.
            task_args = {
                "name": "app.core.tasks.start_non_interactive_pipeline_run",
                "kwargs": celery_job_kwargs,
                "task_id": task_id,
            }
            res = celery.send_task(**task_args)
            # NOTE: this is only if a backend is configured. The task
            # does not return anything. Therefore we can forget its
            # result and make sure that the Celery backend releases
            # recourses (for storing and transmitting results)
            # associated to the task. Uncomment the line below if
            # applicable.
            res.forget()

    def _revert(self):
        job = self.collateral_kwargs["job"]
        # Jobs that run only once are considered as entirely failed.
        if job["schedule"] is None:
            models.Job.query.filter_by(uuid=job["uuid"]).update({"status": "FAILURE"})

        tasks_ids = [task[0] for task in self.collateral_kwargs["tasks_to_launch"]]

        # Set the status to FAILURE for runs and their steps.
        models.PipelineRunStep.query.filter(
            models.PipelineRunStep.run_uuid.in_(tasks_ids)
        ).update({"status": "FAILURE"}, synchronize_session=False)

        models.NonInteractivePipelineRun.query.filter(
            models.PipelineRun.uuid.in_(tasks_ids)
        ).update({"status": "FAILURE"}, synchronize_session=False)
        db.session.commit()


class AbortJob(TwoPhaseFunction):
    """Abort a job."""

    def _transaction(self, job_uuid: str):
        # To be later used by the collateral function.
        run_uuids = []
        # Assign asap since the function will return if there is nothing
        # to do.
        self.collateral_kwargs["run_uuids"] = run_uuids
        self.collateral_kwargs["job_uuid"] = job_uuid
        self.collateral_kwargs["project_uuid"] = None

        job = (
            models.Job.query.options(joinedload(models.Job.pipeline_runs))
            .filter_by(uuid=job_uuid)
            .one_or_none()
        )
        if job is None:
            return False

        self.collateral_kwargs["project_uuid"] = job.project_uuid

        # No op if the job is already in an end state.
        if job.status in ["SUCCESS", "FAILURE", "ABORTED"]:
            return

        job.status = "ABORTED"
        # This way a recurring job or a job which is scheduled to run
        # once in the future will not be scheduled anymore.
        job.next_scheduled_time = None

        # Store each uuid of runs that can still be aborted. These uuid
        # are the celery task uuid as well.
        for run in job.pipeline_runs:
            if run.status in ["PENDING", "STARTED"]:
                run_uuids.append(run.uuid)

        # Set the state of each run and related steps to ABORTED. Note
        # that the status of steps that have already been completed will
        # not be modified.
        for run_uuid in run_uuids:
            filter_by = {"uuid": run_uuid}
            status_update = {"status": "ABORTED"}

            update_status_db(
                status_update,
                model=models.NonInteractivePipelineRun,
                filter_by=filter_by,
            )

            filter_by = {"run_uuid": run_uuid}
            status_update = {"status": "ABORTED"}

            update_status_db(
                status_update, model=models.PipelineRunStep, filter_by=filter_by
            )

        return True

    def _collateral(self, project_uuid: str, run_uuids: List[str], **kwargs):
        # Aborts and revokes all pipeline runs and waits for a reply for
        # 1.0s.
        celery = make_celery(current_app)
        celery.control.revoke(run_uuids, timeout=1.0)

        for run_uuid in run_uuids:
            res = AbortableAsyncResult(run_uuid, app=celery)
            # It is responsibility of the task to terminate by reading
            # its aborted status.
            res.abort()

        if project_uuid is not None:
            image_utils.process_stale_environment_images(
                project_uuid, only_marked_for_removal=False
            )


class CreateJob(TwoPhaseFunction):
    """Create a job."""

    def _transaction(
        self,
        job_spec: Dict[str, Any],
    ) -> models.Job:
        scheduled_start = job_spec.get("scheduled_start", None)
        cron_schedule = job_spec.get("cron_schedule", None)

        # To be scheduled ASAP and to be run once.
        if cron_schedule is None and scheduled_start is None:
            next_scheduled_time = None

        # To be scheduled according to argument, to be run once.
        elif cron_schedule is None:
            # Expected to be UTC.
            next_scheduled_time = datetime.fromisoformat(scheduled_start)

        # To follow a cron schedule. To be run an indefinite amount
        # of times.
        elif cron_schedule is not None and scheduled_start is None:
            if not croniter.is_valid(cron_schedule):
                raise ValueError(f"Invalid cron schedule: {cron_schedule}")

            # Check when is the next time the job should be
            # scheduled starting from now.
            next_scheduled_time = croniter(
                cron_schedule, datetime.now(timezone.utc)
            ).get_next(datetime)

        else:
            raise ValueError("Can't define both cron_schedule and scheduled_start.")

        job = {
            "uuid": job_spec["uuid"],
            "name": job_spec["name"],
            "project_uuid": job_spec["project_uuid"],
            "pipeline_uuid": job_spec["pipeline_uuid"],
            "pipeline_name": job_spec["pipeline_name"],
            "schedule": cron_schedule,
            "parameters": job_spec["parameters"],
            "env_variables": get_proj_pip_env_variables(
                job_spec["project_uuid"], job_spec["pipeline_uuid"]
            )
            if "env_variables" not in job_spec
            else job_spec["env_variables"],
            # NOTE: the definition of a service is currently
            # persisted to disk and considered to be versioned,
            # meaning that nothing in there is considered to be
            # secret. If this changes, this dictionary needs to have
            # secrets removed.
            "pipeline_definition": job_spec["pipeline_definition"],
            "pipeline_run_spec": job_spec["pipeline_run_spec"],
            "total_scheduled_executions": 0,
            "next_scheduled_time": next_scheduled_time,
            "status": "DRAFT",
            "strategy_json": job_spec.get("strategy_json", {}),
            "created_time": datetime.now(timezone.utc),
            # If not specified -> no max limit -> -1.
            "max_retained_pipeline_runs": job_spec.get(
                "max_retained_pipeline_runs", -1
            ),
        }
        db.session.add(models.Job(**job))

        self.collateral_kwargs["project_uuid"] = job_spec["project_uuid"]
        self.collateral_kwargs["job_uuid"] = job_spec["uuid"]
        spec = copy.deepcopy(job_spec["pipeline_run_spec"])
        spec["pipeline_definition"] = job_spec["pipeline_definition"]
        pipeline = construct_pipeline(**spec)
        self.collateral_kwargs["environment_uuids"] = pipeline.get_environments()
        return job

    def _collateral(
        self, project_uuid: str, job_uuid: str, environment_uuids: Set[str]
    ):
        # This way all runs of a job will use the same environments. The
        # images to use will be retrieved through the JobImageMapping
        # model.
        environments.lock_environment_images_for_job(
            job_uuid, project_uuid, environment_uuids
        )

    def _revert(self):
        models.Job.query.filter_by(
            uuid=self.collateral_kwargs["job_uuid"],
        ).delete()
        db.session.commit()


class UpdateJob(TwoPhaseFunction):
    """Update a job."""

    def _transaction(
        self,
        job_uuid: str,
        name: str,
        cron_schedule: str,
        parameters: Dict[str, Any],
        env_variables: Dict[str, str],
        next_scheduled_time: str,
        strategy_json: Dict[str, Any],
        max_retained_pipeline_runs: int,
        confirm_draft,
    ):
        job = models.Job.query.with_for_update().filter_by(uuid=job_uuid).one()

        if name is not None:
            job.name = name

        if cron_schedule is not None:
            if job.schedule is None and job.status != "DRAFT":
                raise ValueError(
                    (
                        "Failed update operation. Cannot set the schedule of a "
                        "job which is not a cron job already."
                    )
                )

            if not croniter.is_valid(cron_schedule):
                raise ValueError(
                    f"Failed update operation. Invalid cron schedule: {cron_schedule}"
                )

            # Check when is the next time the job should be scheduled
            # starting from now.
            job.schedule = cron_schedule

            job.next_scheduled_time = croniter(
                cron_schedule, datetime.now(timezone.utc)
            ).get_next(datetime)

        if parameters is not None:
            if job.schedule is None and job.status != "DRAFT":
                raise ValueError(
                    (
                        "Failed update operation. Cannot update the parameters of "
                        "a job which is not a cron job."
                    )
                )
            job.parameters = parameters

        if env_variables is not None:
            if job.schedule is None and job.status != "DRAFT":
                raise ValueError(
                    (
                        "Failed update operation. Cannot update the env variables of "
                        "a job which is not a cron job."
                    )
                )
            if not _utils.are_environment_variables_valid(env_variables):
                raise ValueError("Invalid environment variables definition.")
            job.env_variables = env_variables

        if next_scheduled_time is not None:
            # Trying to update a non draft job.
            if job.status != "DRAFT":
                raise ValueError(
                    (
                        "Failed update operation. Cannot set the next scheduled "
                        "time of a job which is not a draft."
                    )
                )
            # Trying to set `next_scheduled_time` of a cron job
            if job.schedule is not None and cron_schedule is not None:
                raise ValueError(
                    (
                        "Failed update operation. Cannot set the next scheduled "
                        "time of a cron job."
                    )
                )
            # Trying to set `next_scheduled_time` on a cron job that is
            # updated to be a scheduled job after duplicating it.
            if cron_schedule is None:
                job.schedule = None

            job.next_scheduled_time = datetime.fromisoformat(next_scheduled_time)

        # The job needs to be scheduled now.
        if (
            job.status == "DRAFT"
            and next_scheduled_time is None
            and cron_schedule is None
        ):
            job.schedule = None
            job.next_scheduled_time = None

        if strategy_json is not None:
            if job.schedule is None and job.status != "DRAFT":
                raise ValueError(
                    (
                        "Failed update operation. Cannot set the strategy json"
                        "of a job which is not a draft nor a cron job."
                    )
                )
            job.strategy_json = strategy_json

        if max_retained_pipeline_runs is not None:
            if job.schedule is None and job.status != "DRAFT":
                raise ValueError(
                    (
                        "Failed update operation. Cannot update the "
                        "max_retained_pipeline_runs of a job which is not a draft nor "
                        "a cron job."
                    )
                )

            # See models.py for an explanation.
            if max_retained_pipeline_runs < -1:
                raise ValueError(
                    "Failed update operation. Invalid max_retained_pipeline_runs: "
                    f"{max_retained_pipeline_runs}."
                )

            job.max_retained_pipeline_runs = max_retained_pipeline_runs

        if confirm_draft:
            if job.status != "DRAFT":
                raise ValueError("Failed update operation. The job is not a draft.")

            # Make sure all environments still exist, that is, the
            # pipeline is not referring non-existing environments.
            # K8S_TODO: fix
            # pipeline_def = job.pipeline_definition
            # environment_uuids = set(
            #    [
            # step["environment"] for
            # step in pipeline_def["steps"].values()]
            # )
            # env_uuids_missing_image = get_env_uuids_missing_image(
            #     job.project_uuid, environment_uuids
            # )
            env_uuids_missing_image = []
            if env_uuids_missing_image:
                env_uuids_missing_image = ", ".join(env_uuids_missing_image)
                msg = (
                    "Pipeline references environments that do not exist in the"
                    f" project. The following environments do not exist:"
                    f" [{env_uuids_missing_image}].\n\n Please make sure all"
                    " pipeline steps are assigned an environment that exists"
                    " in the project."
                )
                raise errors.ImageNotFound(msg)

            if job.schedule is None:
                job.status = "PENDING"

                # One time job that needs to run right now. The
                # scheduler will not pick it up because it does not have
                # a next_scheduled_time.
                if job.next_scheduled_time is None:
                    job.last_scheduled_time = datetime.now(timezone.utc)
                    RunJob(self.tpe).transaction(job.uuid)
                else:
                    job.last_scheduled_time = job.next_scheduled_time

                # One time jobs that are set to run at a given date will
                # now be picked up by the scheduler, since they are not
                # a draft anymore.

            # Cron jobs are consired STARTED the moment the scheduler
            # can decide or not about running them.
            else:
                job.last_scheduled_time = job.next_scheduled_time
                job.status = "STARTED"

    def _collateral(self):
        pass


class DeleteJob(TwoPhaseFunction):
    """Delete a job."""

    def _transaction(self, job_uuid):
        self.collateral_kwargs["project_uuid"] = None
        job = models.Job.query.filter_by(uuid=job_uuid).one_or_none()
        if job is None:
            return False
        self.collateral_kwargs["project_uuid"] = job.project_uuid

        # Abort the job, won't do anything if the job is not running.
        AbortJob(self.tpe).transaction(job_uuid)

        # Deletes cascade to: job -> non interactive run
        # non interactive runs -> non interactive run image mapping
        # non interactive runs -> pipeline run step
        db.session.delete(job)
        return True

    def _collateral(self, project_uuid: str):
        if project_uuid is not None:
            image_utils.process_stale_environment_images(
                project_uuid, only_marked_for_removal=False
            )


class DeleteJobPipelineRun(TwoPhaseFunction):
    """Delete a job pipeline run."""

    def _transaction(self, job_uuid, run_uuid):
        self.collateral_kwargs["project_uuid"] = None
        self.collateral_kwargs["pipeline_uuid"] = None
        self.collateral_kwargs["job_uuid"] = job_uuid
        self.collateral_kwargs["run_uuid"] = run_uuid

        job = (
            db.session.query(
                models.Job.project_uuid,
                models.Job.pipeline_uuid,
            )
            .filter_by(uuid=job_uuid)
            .one_or_none()
        )
        if job is None:
            return False
        self.collateral_kwargs["project_uuid"] = job.project_uuid
        self.collateral_kwargs["pipeline_uuid"] = job.pipeline_uuid

        run = models.NonInteractivePipelineRun.query.filter_by(
            uuid=run_uuid
        ).one_or_none()
        if run is None:
            return False

        # This will take care of updating the job status thus freeing
        # locked env images, and processing stale ones.
        AbortJobPipelineRun(self.tpe).transaction(job_uuid, run_uuid)

        # Deletes cascade to: non interactive runs -> non interactive
        # run image mapping, non interactive runs -> pipeline run step.
        db.session.delete(run)
        return True

    def _collateral(
        self, project_uuid: str, pipeline_uuid: str, job_uuid: str, run_uuid: str
    ):
        if (
            project_uuid is None
            or pipeline_uuid is None
            or job_uuid is None
            or run_uuid is None
        ):
            return

        celery_job_kwargs = {
            "project_uuid": project_uuid,
            "pipeline_uuid": pipeline_uuid,
            "job_uuid": job_uuid,
            "pipeline_run_uuids": [run_uuid],
        }
        task_args = {
            "name": "app.core.tasks.delete_job_pipeline_run_directories",
            "kwargs": celery_job_kwargs,
            "task_id": str(uuid.uuid4()),
        }
        res = make_celery(current_app).send_task(**task_args)
        res.forget()


class UpdateJobPipelineRun(TwoPhaseFunction):
    """Update a pipeline run of a job."""

    def _transaction(self, job_uuid: str, run_uuid: str, status_update: Dict[str, Any]):
        """Set the status of a pipeline run."""
        # Setup for collateral/revert.
        self.collateral_kwargs["project_uuid"] = None
        self.collateral_kwargs["completed"] = False

        filter_by = {
            "job_uuid": job_uuid,
            "uuid": run_uuid,
        }

        update_status_db(
            status_update,
            model=models.NonInteractivePipelineRun,
            filter_by=filter_by,
        )

        # See if the job is done running (all its runs are done).
        if status_update["status"] in ["SUCCESS", "FAILURE", "ABORTED"]:

            # The job has 1 run for every parameters set.
            job = (
                db.session.query(
                    models.Job.project_uuid,
                    models.Job.schedule,
                    func.jsonb_array_length(models.Job.parameters),
                )
                .filter_by(uuid=job_uuid)
                .one()
            )
            self.collateral_kwargs["project_uuid"] = job.project_uuid
            DeleteNonRetainedJobPipelineRuns(self.tpe).transaction(job_uuid)

            # Only non recurring jobs terminate to SUCCESS.
            if job.schedule is None:
                # Avoid a race condition where the last runs would
                # concurrently update their status, leading to
                # runs_to_complete never being == 0.
                models.Job.query.with_for_update().filter_by(uuid=job_uuid).one()

                # Check how many runs still need to get to an end state.
                # Checking this way is necessary because a run could
                # have been deleted by the DB through the
                # DeleteJobPipelineRun 2PF, so we can't rely on how many
                # runs have finished. Note that this is possible because
                # one off jobs create all their runs in a batch.
                runs_to_complete = (
                    models.NonInteractivePipelineRun.query.filter_by(job_uuid=job_uuid)
                    .filter(
                        models.NonInteractivePipelineRun.status.in_(
                            ["PENDING", "STARTED"]
                        )
                    )
                    .count()
                )
                current_app.logger.info(
                    (
                        f"Non recurring job {job_uuid} has completed "
                        f"{job[2] - runs_to_complete}/{job[2]} runs."
                    )
                )

                if runs_to_complete == 0:
                    models.Job.query.filter_by(uuid=job_uuid).filter(
                        # This is needed because aborted runs that are
                        # running will report reaching an end state,
                        # which will trigger a call to this 2PF.
                        models.Job.status.not_in(["SUCCESS", "ABORTED", "FAILURE"])
                    ).update({"status": "SUCCESS"})
                    # The job is completed.
                    self.collateral_kwargs["completed"] = True

        return {"message": "Status was updated successfully"}, 200

    def _collateral(self, project_uuid: str, completed: bool):
        if completed and project_uuid is not None:
            image_utils.process_stale_environment_images(
                project_uuid, only_marked_for_removal=False
            )


class AbortJobPipelineRun(TwoPhaseFunction):
    """Aborts a job pipeline run."""

    def _transaction(self, job_uuid, run_uuid):
        could_abort = AbortPipelineRun(self.tpe).transaction(run_uuid)
        if not could_abort:
            return False

        # This will take care of updating the job status thus freeing
        # locked env images, and processing stale ones.
        UpdateJobPipelineRun(self.tpe).transaction(
            job_uuid, run_uuid, {"status": "ABORTED"}
        )
        return True

    def _collateral(self):
        pass


class PauseCronJob(TwoPhaseFunction):
    """Pauses a cron job."""

    def _transaction(self, job_uuid):
        job = (
            models.Job.query.with_for_update()
            .filter_by(uuid=job_uuid, status="STARTED")
            .filter(models.Job.schedule.isnot(None))
            .one_or_none()
        )
        if job is None:
            return False
        job.status = "PAUSED"
        job.next_scheduled_time = None
        return True

    def _collateral(self):
        pass


class ResumeCronJob(TwoPhaseFunction):
    """Resumes a cron job."""

    def _transaction(self, job_uuid):
        job = (
            models.Job.query.with_for_update()
            .filter_by(uuid=job_uuid, status="PAUSED")
            .filter(models.Job.schedule.isnot(None))
            .one_or_none()
        )
        if job is None:
            return None
        job.status = "STARTED"
        job.next_scheduled_time = croniter(
            job.schedule, datetime.now(timezone.utc)
        ).get_next(datetime)
        return str(job.next_scheduled_time)

    def _collateral(self):
        pass<|MERGE_RESOLUTION|>--- conflicted
+++ resolved
@@ -23,11 +23,7 @@
 from app.core import environments, image_utils
 from app.core.pipelines import Pipeline, construct_pipeline
 from app.utils import (
-<<<<<<< HEAD
-=======
     fuzzy_filter_non_interactive_pipeline_runs,
-    get_env_uuids_missing_image,
->>>>>>> 016346ab
     get_proj_pip_env_variables,
     page_to_pagination_data,
     register_schema,
