"""API endpoints related to notifications."""

import sqlalchemy
from flask import request
from flask_restx import Namespace, Resource, marshal
from sqlalchemy.orm import joinedload, noload

from app import models, schema, utils
from app.connections import db
from app.core import notifications
from app.core.notifications import webhooks

api = Namespace("notifications", description="Orchest-api notifications API.")
api = utils.register_schema(api)

logger = utils.get_logger()


@api.route("/subscribable-events")
class SubscribableEventList(Resource):
    @api.doc("subscribable-events")
    def get(self):
        """Gets all subscribable events."""
        return {"events": notifications.get_subscribable_events()}, 200


@api.route("/subscribers")
class SubscriberList(Resource):
    @api.doc("get_subscribers")
    @api.response(200, "Success", schema.subscribers)
    def get(self):
        """Gets all subscribers, doesn't include their subscriptions."""
<<<<<<< HEAD
        subscribers = (
            models.Subscriber.query.options(
                noload(models.Subscriber.subscriptions)
                # Don't expose analytics subscriber.
            )
            .filter(models.Subscriber.type != "analytics")
            .all()
        )
        marshalled = []
=======
        subscribers = models.Subscriber.query.options(
            noload(models.Subscriber.subscriptions)
        ).all()
        marshaled = []
>>>>>>> 608d152c
        for subscriber in subscribers:
            if isinstance(subscriber, models.Webhook):
                webhook = marshal(subscriber, schema.webhook)
                # Some URL contains secret. Only expose
                # domain name for security reasons.
                webhook["url"] = utils.extract_domain_name(webhook["url"])
                marshaled.append(webhook)
            else:
                marshaled.append(marshal(subscriber, schema.subscriber))
        return {"subscribers": marshaled}, 200


@api.route("/subscribers/webhooks")
class WebhookList(Resource):
    @api.doc("create_webhook")
    @api.expect(schema.webhook_spec, validate=True)
    @api.response(201, "Success", schema.webhook)
    def post(self):
        """Creates a webhook with the given subscriptions.

        Repeated subscription entries are ignored. If no secret is
        passed a secret will be generated through the BE. This endpoint
        returns a model without the secret. All other endpoints also do
        not return the secret, meaning that it's not possible to get
        back a secret from the BE, for security reasons.
        """
        try:
            webhook = webhooks.create_webhook(request.get_json())
        except (ValueError, sqlalchemy.exc.IntegrityError) as e:
            return {"message": str(e)}, 400

        db.session.commit()
        # Leave out the secret in the URL for security reasons.
        marshaled_webhook = marshal(webhook, schema.webhook)
        url_without_secret = utils.extract_domain_name(marshaled_webhook["url"])
        marshaled_webhook["url"] = url_without_secret
        return marshaled_webhook, 201


@api.route("/subscribers/webhooks/<string:uuid>")
class Webhook(Resource):
    @api.doc("update_webhook")
    @api.expect(schema.webhook_mutation, validate=True)
    @api.response(200, "Success", schema.webhook)
    def put(self, uuid: str):
        """Updates a webhook, including its subscriptions.

        The mutation only contains the values of a webhook to be
        changed. The original value will remain unchanged if not
        mentioned in the mutation.
        """
        try:
            webhooks.update_webhook(uuid, request.get_json())
        except ValueError as e:
            return {"message": f"Invalid payload. {e}"}, 400
        except Exception as e:
            return {"message": f"Failed to update webhook. {e}"}, 500

        db.session.commit()
        return {"message": f"Webhook {uuid} has been updated."}, 200


@api.route("/subscribers/webhooks/pre-creation-test-ping-delivery")
class WebhookPreCreationTestPingDelivery(Resource):
    @api.doc("pre_creation_test_ping")
    @api.expect(schema.webhook_spec, validate=True)
    @api.response(200, "Success")
    @api.response(500, "Failure")
    def post(self):
        """Send a test ping delivery to a webhook before creating it.

        This endpoint allows to send a test ping delivery to a given
        webhook spec, to allow testing delivery before creating the
        webhook.

        The endpoint will return a 200 if the response obtained from the
        deliveree is to be considered successful, 500 otherwise.

        """
        try:
            webhook_spec = request.get_json()
            # This is just a precaution in case things go *very* wrong.
            webhook_spec["subscriptions"] = []

            webhook = webhooks.create_webhook(webhook_spec)
            response = webhooks.send_test_ping_delivery(webhook.uuid)
            if (
                response is not None
                and response.status_code >= 200
                and response.status_code <= 299
            ):
                return {"message": "success"}, 200
            else:
                if response is not None:
                    logger.info(response.status_code)
                    logger.info(response.text)
                return {"message": "failure"}, 500
        except (ValueError, sqlalchemy.exc.IntegrityError) as e:
            return {"message": str(e)}, 400
        finally:
            # Do not store the webhook in the database.
            db.session.rollback()


@api.route("/subscribers/<string:uuid>")
class Subscriber(Resource):
    @api.doc("subscriber")
    @api.response(200, "Success", schema.subscriber)
    @api.response(200, "Success", schema.webhook)
    def get(self, uuid: str):
        """Gets a subscriber, including its subscriptions."""
        subscriber = (
            models.Subscriber.query.options(joinedload(models.Subscriber.subscriptions))
            .filter(models.Subscriber.uuid == uuid)
            .first()
        )
        if subscriber is None:
            return {"message": f"Subscriber {uuid} does not exist."}, 404

        if isinstance(subscriber, models.Webhook):
            subscriber = marshal(subscriber, schema.webhook)
        else:
            subscriber = marshal(subscriber, schema.subscriber)

        return subscriber, 200

    @api.doc("delete_subscriber")
    def delete(self, uuid: str):
        models.Subscriber.query.filter(models.Subscriber.uuid == uuid).delete()
        db.session.commit()
        return {"message": ""}, 201


@api.route("/subscribers/test-ping-delivery/<string:uuid>")
class SendSubscriberTestPingDelivery(Resource):
    @api.doc("subscribers/test-ping-delivery")
    @api.response(200, "Success")
    @api.response(500, "Failure")
    def get(self, uuid: str):
        """Send a test ping delivery to the subscriber.

        This endpoint allows to send a ping event notifications to the
        subscriber, so that it's possible to test if a given webhook
        is working end to end, i.e. the deliveree is reachable.

        The endpoint will return a 200 if the response obtained from the
        deliveree is to be considered successfull, 500 otherwise.

        """
        response = webhooks.send_test_ping_delivery(uuid)
        if (
            response is not None
            and response.status_code >= 200
            and response.status_code <= 299
        ):
            return {"message": "success"}, 200
        else:
            if response is not None:
                logger.info(response.status_code)
                logger.info(response.text)
            return {"message": "failure"}, 500


@api.route("/subscribers/subscribed-to/<string:event_type>")
class SubscribersSubscribedToEvent(Resource):
    @api.doc("get_subscribers_subscribed_to_event")
    @api.response(200, "Success", schema.subscribers)
    @api.doc(
        "get_subscribers_subscribed_to_event",
        params={
            "project_uuid": {
                "description": (
                    "Optional, uuid of the project to which the event is related."
                ),
                "type": str,
            },
            "job_uuid": {
                "description": (
                    "Optional, uuid of the job to which the event is related, if "
                    "provided, 'project_uuid' must be provided as well."
                ),
                "type": str,
            },
        },
    )
    def get(self, event_type: str):
        """Gets all subscribers subscribed to a given event_type.

        Not passing anything (i.e. just specifying a `event_type`
        through the path, no project/job uuid) means that you will be
        querying for subscribers that are subscribed to the event
        "globally", i.e. not specific to a project or a job, which
        means that subscribers subscribed to a given event for a
        specific project or job would not come up in the result. If you
        know which project or job you are querying for you should
        specify it.

        This can be useful to know if, for example, a given job failure
        would lead to any notification whatsoever.

        Args:
            event_type: An event_type from the list at
                `/subscribable-events`, note that it must be
                percent-encoded, see
                https://developer.mozilla.org/en-US/docs/Glossary/percent-encoding.
        """

        try:
            alerted_subscribers = notifications.get_subscribers_subscribed_to_event(
                event_type,
                request.args.get("project_uuid"),
                request.args.get("job_uuid"),
            )
        except ValueError as e:
            return {"message": str(e)}, 400

        marshaled = []
        for subscriber in alerted_subscribers:
            if isinstance(subscriber, models.Webhook):
<<<<<<< HEAD
                marshalled.append(marshal(subscriber, schema.webhook))
            # Don't expose analytics subscriber.
            elif isinstance(subscriber, models.AnalyticsSubscriber):
                continue
=======
                marshaled.append(marshal(subscriber, schema.webhook))
>>>>>>> 608d152c
            else:
                marshaled.append(marshal(subscriber, schema.subscriber))

        return {"subscribers": marshaled}, 200<|MERGE_RESOLUTION|>--- conflicted
+++ resolved
@@ -30,7 +30,6 @@
     @api.response(200, "Success", schema.subscribers)
     def get(self):
         """Gets all subscribers, doesn't include their subscriptions."""
-<<<<<<< HEAD
         subscribers = (
             models.Subscriber.query.options(
                 noload(models.Subscriber.subscriptions)
@@ -39,13 +38,7 @@
             .filter(models.Subscriber.type != "analytics")
             .all()
         )
-        marshalled = []
-=======
-        subscribers = models.Subscriber.query.options(
-            noload(models.Subscriber.subscriptions)
-        ).all()
         marshaled = []
->>>>>>> 608d152c
         for subscriber in subscribers:
             if isinstance(subscriber, models.Webhook):
                 webhook = marshal(subscriber, schema.webhook)
@@ -265,14 +258,10 @@
         marshaled = []
         for subscriber in alerted_subscribers:
             if isinstance(subscriber, models.Webhook):
-<<<<<<< HEAD
-                marshalled.append(marshal(subscriber, schema.webhook))
+                marshaled.append(marshal(subscriber, schema.webhook))
             # Don't expose analytics subscriber.
             elif isinstance(subscriber, models.AnalyticsSubscriber):
                 continue
-=======
-                marshaled.append(marshal(subscriber, schema.webhook))
->>>>>>> 608d152c
             else:
                 marshaled.append(marshal(subscriber, schema.subscriber))
 
