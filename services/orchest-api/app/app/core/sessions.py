from abc import abstractmethod
from contextlib import contextmanager
import logging
import sys
import time
from typing import Dict, NamedTuple, Optional, Union
from uuid import uuid4
import os

from docker.types import Mount
import requests

from _orchest.internals import config as _config
from app.utils import shutdown_jupyter_server


# TODO: logging should probably be done toplevel instead of here.
logging.basicConfig(stream=sys.stdout, level=logging.INFO)


class IP(NamedTuple):
    jupyter_EG: str
    jupyter_server: str


# TODO: possibly make contextlib session by implementing __enter__ and
#       __exit__
class Session:
    """Manages resources for a session.

    A session is used to launch and shutdown particular resources.
    For example during an interactive session the Jupyter environment is
    booted together with a memory-server. The session directly manages
    the lifecycle of these resources.

    In essence simply manages Docker containers.

    Attributes:
        client (docker.client.DockerClient): Docker client to manage
            Docker resources.
        network: Name of docker network to manage resources on.

    """

    _resources: Optional[list] = None

    def __init__(self, client, network: Optional[str] = None):
        self.client = client
        self.network = network

        self._containers = {}

    @classmethod
    def from_container_IDs(
        cls,
        client,
        container_IDs: Dict[str, str],
        network: Optional[str] = None,
        notebook_server_info: Dict[str, str] = None,
    ) -> "Session":
        """Constructs a session object from container IDs.

        If `network` is ``None``, then the network is infered based on
        the network of the first respectively given container.

        Args:
            client (docker.client.DockerClient): Docker client to manage
                Docker resources.
            network: Name of docker network to manage resources on.

        Returns:
            Instantiated Session object.

        """
        session = cls(client)

        session._notebook_server_info = notebook_server_info

        for resource, ID in container_IDs.items():
            container = session.client.containers.get(ID)

            # Infer the network by taking a random network from its
            # settings. Often it contains only one network, thus popping
            # a random network simply returns the only network.
            if network is None:
                network, _ = container.attrs["NetworkSettings"]["Networks"].popitem()

            session._containers[resource] = container

        session.network = network

        return session

    @property
    def containers(self) -> Dict[str, "docker.models.containers.Container"]:
        """Returns the running containers for the current session.

        Containers are identified by a short version of their name. The
        names are equal to the specifics class ``_resources`` attribute.

        """
        if not self._containers:
            # TODO: filter and get the containers for this session.
            #       Maybe make use of some session-uuid.
            pass

        return self._containers

    # TODO: possible make into property "ids"
    def get_container_IDs(self) -> Dict[str, str]:
        """Gets container IDs of running resources of this Session.

        Returns:
            Mapping from resource (name) to container ID.

        """
        # The API can use this to get the IDs to then later give them
        # back so that it can use the IDs to do the shutdown.
        res = {}
        for name, container in self.containers.items():
            res[name] = container.id

        return res

    def launch(
        self,
        uuid: str,
        project_uuid: str,
        pipeline_path: str,
        project_dir: str,
        host_userdir: str = None,
    ) -> None:
        """Launches pre-configured resources.

        All containers are run in detached mode.

        Args:
            uuid: UUID to identify the session with. It is passed to the
                :meth:`_get_container_specs` method. Meaning `uuid` is
                recommended to be either a pipeline UUID (for
                interactive sessions) or pipeline run UUID (for non-
                interactive sessions).
            pipeline_path: Path to pipeline file (relative to project_dir).
            project_dir: Path to project directory.
            host_userdir: Path to the userdir on the host

        """
        # TODO: make convert this "pipeline" uuid into a "session" uuid.
        container_specs = _get_container_specs(
            uuid, project_uuid, pipeline_path, project_dir, host_userdir, self.network
        )
        for resource in self._resources:
            container = self.client.containers.run(**container_specs[resource])
            self._containers[resource] = container

        return

    @abstractmethod
    def shutdown(self) -> None:
        """Shuts down session.

        Stops and removes containers. Containers are removed so that the
        same container name can be used when the pipeline is relaunched.
        Temporary volumes related to the session are removed.

        Returns:
            None if no error is raised meaning the pipeline shutdown was
            successful.

        """

        session_identity_uuid = None
        project_uuid = None

        for resource, container in self.containers.items():
            # TODO: this depends on whether or not auto_remove is
            #       enabled in the container specs.

            # we are relying on the fact
            # that the session_identity_uuid and project_uuid are consistent among
            # these containers, i.e. there is 1 of each
            if session_identity_uuid is not None:
                session_identity_uuid = container.labels.get("session_identity_uuid")
            if project_uuid is not None:
                project_uuid = container.labels.get("project_uuid")

            container.stop()
            container.remove()

        # the reasons such removal needs to be done in sessions.py instead of pipelines.py are:
        # 1) in an experiment run, the memory server is the last container that is removed,
        # that happens when the session is shutting down, before that happens the TMP volume(s) cannot be removed
        # 2) this way we also cleanup the volumes of an interactive session when the session shuts down
        if session_identity_uuid and project_uuid:
            volume = self.client.volumes.get(
                _config.TEMP_VOLUME_NAME.format(
                    uuid=session_identity_uuid, project_uuid=project_uuid
                )
            )
            volume.remove()

        return


class InteractiveSession(Session):
    """Manages resources for an interactive session."""

    _resources = [
        "memory-server",
        "jupyter-EG",
        "jupyter-server",
    ]

    def __init__(self, client, network=None):
        super().__init__(client, network)

        self._notebook_server_info = None

    @property
    def notebook_server_info(self):
        """Contains the information to connect to the notebook server."""
        # TODO: maybe error if launch was not called yet
        if self._notebook_server_info is None:
            pass

        return self._notebook_server_info

    def _get_container_IP(self, container) -> str:
        """Get IP address of container.

        Args:
            container (docker.models.containers.Container): container of
                which to get the IP address.

        Returns:
            The IP address of the container inside the network.

        """
        # The containers have to be reloaded as otherwise cached "attrs"
        # is used, which might not be up-to-date.
        container.reload()
        return container.attrs["NetworkSettings"]["Networks"][self.network]["IPAddress"]

    # TODO: rename to `get_resources_IP` ?
    # TODO: make into property? `.ips` Same goes for `get_container_IDs`
    def get_containers_IP(self) -> IP:
        """Gets the IP addresses of the jupyter server and EG.

        Returns:
            A namedtuple of the IPs of the `jupyter-EG` container and
            `jupyter-server` container respectively.

        """
        # TODO: Do we want a restart_policy when containers die
        #       "on_failure"?
        if not self.containers:
            # TODO: maybe raise error that no resources were found, try
            #       launching the session first.
            return

        return IP(
            self._get_container_IP(self.containers["jupyter-EG"]),
            self._get_container_IP(self.containers["jupyter-server"]),
        )

    def launch(
        self,
        pipeline_uuid: str,
        project_uuid: str,
        pipeline_path: str,
        project_dir: str,
        host_userdir: str,
    ) -> None:
        """Launches the interactive session.

        Additionally connects the launched `jupyter-server` with the
        `jupyter-enterprise-gateway` (shot `jupyter-EG`).

        Args:
            See `Args` section in parent class :class:`Session`.

        """
        super().launch(
            pipeline_uuid, project_uuid, pipeline_path, project_dir, host_userdir
        )

        IP = self.get_containers_IP()

        logging.info(
            "Starting Jupyter Server on %s with Enterprise "
            "Gateway on %s" % (IP.jupyter_server, IP.jupyter_EG)
        )

        self._notebook_server_info = {
            "port": 8888,
            "base_url": "/"
            + _config.JUPYTER_SERVER_NAME.format(
                project_uuid=project_uuid[: _config.TRUNCATED_UUID_LENGTH],
                pipeline_uuid=pipeline_uuid[: _config.TRUNCATED_UUID_LENGTH],
            ),
        }

        # Poll jupyter_server until available
        for _ in range(10):
            try:
                requests.get(
                    f"http://{IP.jupyter_server}{self._notebook_server_info['base_url']}/api"
                )
            except requests.ConnectionError:
                time.sleep(0.5)
            else:
                break

        return

    def shutdown(self) -> None:
        """Shuts down the launch.

        Additionally issues a DELETE request to the `jupyter-server` to
        have it shut down gracefully. Meaning that all its running
        kernels are shut down as well.

        """
        # NOTE: this request will block the API. However, this is
        # desired as the front-end would otherwise need to poll whether
        # the Jupyter launch has been shut down (to be able to show its
        # status in the UI).
        # The request is blocking and returns after all kernels and
        # server have been shut down.
        IP = self.get_containers_IP()

        shutdown_jupyter_server(
            f"http://{IP.jupyter_server}:8888{self._notebook_server_info['base_url']}/"
        )

        return super().shutdown()

    def restart_resource(self, resource_name="memory-server"):
        """Restarts a resource by name.

        Especially for the `memory-server` this comes in handy. Because
        the user should be able to clear the server. Which internally we
        do by restarting it, since clearing would also lose all state.
        Note that restarting the `memory-server` resets its eviction
        state, which is exactly what we want.

        """
        # TODO: make sure the InteractiveSession db.Model had an updated
        #       docker ID if it changes on restart.
        # TODO: should be possible to clear the memory store. So either
        #       clear or reboot it.
        container = self.containers[resource_name]

        # TODO: make sure the .sock still gets cleaned and a new one is
        #       created. In other words, make sure cleanup code is still
        #       called.
        # NOTE: Docker ID does not change when restarting the container.
        container.restart(timeout=5)  # timeout in sec before killing


class NonInteractiveSession(Session):
    """Manages resources for a non-interactive session."""

    _resources = [
        "memory-server",
    ]

    def __init__(self, client, network=None):
        super().__init__(client, network)

        self._session_uuid = str(uuid4())

    def launch(
        self,
        uuid: Optional[str],
        project_uuid: str,
        pipeline_path: str,
        project_dir: str,
    ) -> None:
        """

        Since multiple memory-servers are started for the same pipeline,
        since their can be multiple pipeline runs, every pipeline run
        and therefore session needs to have a unique docker container
        name for its memory-server.

        For experiments a good option for the `uuid` would be the
        pipeline run UUID. If none is given

        Args:
            uuid: Some UUID. If ``None`` then a randomly generated UUID
                is used.
            pipeline_path: Path to the pipeline file relative to the `project_dir`.
            project_dir: Path to the project directory on the host.

        """
        if uuid is None:
            uuid = self._session_uuid

        return super().launch(uuid, project_uuid, pipeline_path, project_dir)


@contextmanager
def launch_session(
    docker_client,
    pipeline_uuid: str,
    project_uuid: str,
    pipeline_path: str,
    project_dir: str,
    interactive: bool = False,
) -> Union[InteractiveSession, NonInteractiveSession]:
    """Launch session for a particular pipeline.

    Args:
        docker_client (docker.client.DockerClient): docker client to
            manage Docker resources.
        pipeline_uuid: UUID of pipeline that the session is started for.
        project_dir: Path to the `project_dir`, which has to be
            mounted into the containers so that the user can interact
            with the files.
        interactive: If True then launch :class:`InteractiveSession`, if
            False then launch :class:`NonInteractiveSession`.

    Yields:
        A Session object that has already launched its resources.

    """
    session = InteractiveSession if interactive else NonInteractiveSession

    session = session(docker_client, network="orchest")
    session.launch(pipeline_uuid, project_uuid, pipeline_path, project_dir)
    try:
        yield session
    finally:
        session.shutdown()


def _get_mounts(
    uuid: str, project_uuid: str, project_dir: str, host_userdir: str
) -> Dict[str, Mount]:
    """Constructs the mounts for all resources.

    Resources refer to the union of all possible resources over all
    types of session objects.

    Args:
        uuid: Some UUID to identify the session with. For interactive
            runs using the pipeline UUID is recommended, for non-
            interactive runs we recommend using the pipeline run UUID.
        project_uuid: UUID of project.
        project_dir: Project directory w.r.t. the host. Needed to
            construct the mounts.
        host_userdir: Path to the userdir on the host


    Returns:
        Mapping from mount name to actual ``docker.types.Mount`` object.
        The return dict looks as follows:
            mounts = {
                'kernelspec': Mount,
                'docker_sock': Mount,
                'project_dir': Mount,
            }

    """
    mounts = {}

    # The `host_userdir` is only passed for interactive runs as those
    # are the only ones that use kernels.
    if host_userdir is not None:
        source_kernelspecs = os.path.join(
            host_userdir, _config.KERNELSPECS_PATH.format(project_uuid=project_uuid)
        )

        mounts["kernelspec"] = Mount(
            target="/usr/local/share/jupyter/kernels",
            source=source_kernelspecs,
            type="bind",
        )

    # By mounting the docker sock it becomes possible for containers
    # to be spawned from inside another container.
    mounts["docker_sock"] = Mount(
        target="/var/run/docker.sock", source="/var/run/docker.sock", type="bind"
    )

    project_dir_target = _config.PROJECT_DIR
    mounts["project_dir"] = Mount(
        target=project_dir_target, source=project_dir, type="bind"
    )

    mounts["temp_volume"] = Mount(
        target=_config.TEMP_DIRECTORY_PATH,
        source=_config.TEMP_VOLUME_NAME.format(uuid=uuid, project_uuid=project_uuid),
        type="volume",
    )

    return mounts


def _get_container_specs(
    uuid: str,
    project_uuid: str,
    pipeline_path: str,
    project_dir: str,
    host_userdir: str,
    network: str,
) -> Dict[str, dict]:
    """Constructs the container specifications for all resources.

    These specifications can be unpacked into the
    ``docker.client.DockerClient.containers.run`` method.

    Args:
        uuid: Some UUID to identify the session with. For interactive
            runs using the pipeline UUID is recommended, for non-
            interactive runs we recommend using the pipeline run UUID.
        project_uuid: UUID of the project.
        project_dir: Project directory w.r.t. the host. Needed to
            construct the mounts.
        host_userdir: Path to the userdir on the host
        network: Docker network. This is put directly into the specs, so
            that the containers are started on the specified network.

    Returns:
        Mapping from container name to container specification for the
        run method. The return dict looks as follows:
            mounts = {
                'memory-server': spec dict,
                'jupyter-EG': spec dict,
                'jupyter-server': spec dict,
            }

    """
    # TODO: possibly add ``auto_remove=True`` to the specs.
    container_specs = {}
    mounts = _get_mounts(uuid, project_uuid, project_dir, host_userdir)

    container_specs["memory-server"] = {
        "image": "orchest/memory-server:latest",
        "detach": True,
        "mounts": [mounts["project_dir"], mounts["temp_volume"]],
        # TODO: name not unique... and uuid cannot be used.
        "name": f"memory-server-{project_uuid}-{uuid}",
        "network": network,
        "shm_size": int(1.2e9),  # need to overalocate to get 1G,
        "environment": [f"ORCHEST_PIPELINE_PATH={pipeline_path}"],
        # labels are used to have a way of keeping track of the containers attributes through
        # Session.from_container_IDs
        "labels": {"session_identity_uuid": uuid, "project_uuid": project_uuid},
    }

    # Run EG container, where EG_DOCKER_NETWORK ensures that kernels
    # started by the EG are on the same docker network as the EG.
    gateway_hostname = _config.JUPYTER_EG_SERVER_NAME.format(
        project_uuid=project_uuid[: _config.TRUNCATED_UUID_LENGTH],
        pipeline_uuid=uuid[: _config.TRUNCATED_UUID_LENGTH],
    )

    container_specs["jupyter-EG"] = {
        "image": "orchest/jupyter-enterprise-gateway",  # TODO: make not static.
        "detach": True,
        "mounts": [mounts.get("docker_sock"), mounts.get("kernelspec")],
        "name": gateway_hostname,
        "environment": [
            f"EG_DOCKER_NETWORK={network}",
            "EG_MIRROR_WORKING_DIRS=True",
            "EG_LIST_KERNELS=True",
            "EG_KERNEL_WHITELIST=[]",
            "EG_PROHIBITED_UIDS=[]",
            'EG_UNAUTHORIZED_USERS=["dummy"]',
            'EG_UID_BLACKLIST=["-1"]',
            "EG_ALLOW_ORIGIN=*",
            "EG_ENV_PROCESS_WHITELIST=ORCHEST_PIPELINE_UUID,ORCHEST_PIPELINE_PATH,ORCHEST_PROJECT_UUID,ORCHEST_HOST_PROJECT_DIR",
            f"ORCHEST_PIPELINE_UUID={uuid}",
            f"ORCHEST_PIPELINE_PATH={pipeline_path}",
            f"ORCHEST_PROJECT_UUID={project_uuid}",
            f"ORCHEST_HOST_PROJECT_DIR={project_dir}",
        ],
        "user": "root",
        "network": network,
        # labels are used to have a way of keeping track of the containers attributes through
        # Session.from_container_IDs
        "labels": {"session_identity_uuid": uuid, "project_uuid": project_uuid},
    }

    jupyter_hostname = _config.JUPYTER_SERVER_NAME.format(
        project_uuid=project_uuid[: _config.TRUNCATED_UUID_LENGTH],
        pipeline_uuid=uuid[: _config.TRUNCATED_UUID_LENGTH],
    )
    # Run Jupyter server container.
    container_specs["jupyter-server"] = {
        "image": "orchest/jupyter-server:latest",  # TODO: make not static.
        "detach": True,
        "mounts": [mounts["project_dir"]],
        "name": jupyter_hostname,
        "network": network,
        "environment": ["KERNEL_UID=0"],
<<<<<<< HEAD
        "command": [
            "--allow-root",
            "--port=8888",
            "--no-browser",
            "--debug",
            f"--gateway-url={'http://' + gateway_hostname}:8888",
            f"--notebook-dir={_config.PROJECT_DIR}",
            f"--ServerApp.base_url=/{jupyter_hostname}",
        ],
=======
        # labels are used to have a way of keeping track of the containers attributes through
        # Session.from_container_IDs
        "labels": {"session_identity_uuid": uuid, "project_uuid": project_uuid},
>>>>>>> 54ddfce8
    }

    return container_specs<|MERGE_RESOLUTION|>--- conflicted
+++ resolved
@@ -596,7 +596,6 @@
         "name": jupyter_hostname,
         "network": network,
         "environment": ["KERNEL_UID=0"],
-<<<<<<< HEAD
         "command": [
             "--allow-root",
             "--port=8888",
@@ -606,11 +605,9 @@
             f"--notebook-dir={_config.PROJECT_DIR}",
             f"--ServerApp.base_url=/{jupyter_hostname}",
         ],
-=======
         # labels are used to have a way of keeping track of the containers attributes through
         # Session.from_container_IDs
         "labels": {"session_identity_uuid": uuid, "project_uuid": project_uuid},
->>>>>>> 54ddfce8
     }
 
     return container_specs