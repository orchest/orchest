"""

TODO:
    * Would be amazing if we did not have to maintain a schema here and
      also a seperate but exactly similar database model. Is there a way
      to share attributes?

"""
import datetime

from flask_restx import Model, fields

# Namespace: Sessions
server = Model(
    "Server",
    {
        "port": fields.Integer(
            required=True, default=8888, description="Port to access the server"
        ),
        "base_url": fields.String(required=True, default="/", description="Base URL"),
    },
)

session = Model(
    "Session",
    {
        "project_uuid": fields.String(required=True, description="UUID of project"),
        "pipeline_uuid": fields.String(required=True, description="UUID of pipeline"),
        "status": fields.String(required=True, description="Status of session"),
        "jupyter_server_ip": fields.String(
            required=True, description="IP of the jupyter-server"
        ),
        "notebook_server_info": fields.Nested(
            server, required=True, description="Jupyter notebook server connection info"
        ),
        "user_services": fields.Raw(
            required=False, description="User services part of the session"
        ),
    },
)

sessions = Model(
    "Sessions",
    {
        "sessions": fields.List(
            fields.Nested(session), description="Currently running sessions"
        )
    },
)

project = Model(
    "Project",
    {
        "uuid": fields.String(required=True, description="UUID of project"),
        "env_variables": fields.Raw(
            required=False, description="Environment variables of the project"
        ),
    },
)

project_update = Model(
    "ProjectUpdate",
    {
        "env_variables": fields.Raw(
            required=False, description="Environment variables of the project"
        ),
    },
)

projects = Model(
    "Projects",
    {"projects": fields.List(fields.Nested(project), description="All projects")},
)

service = Model(
    "Service",
    {
        "name": fields.String(required=True, description="Name of the service"),
        "image": fields.String(required=True, description="Image of the service"),
        "scopes": fields.List(
            fields.String, required=True, description="interactive/noninteractive"
        ),
        "command": fields.String(required=False, description="Docker command"),
        "entrypoint": fields.String(required=False, description="Docker entrypoint"),
        "ports": fields.List(
            fields.String, required=False, description="List of service exposed ports"
        ),
        "env_variables": fields.Raw(
            required=False,
            description=("Environment variables of the service."),
        ),
        "env_variables_inherit": fields.List(
            fields.String,
            required=False,
            description=(
                "List of env vars to inherit from project and pipeline env vars "
                " or job env vars. These env vars supersede the service defined ones."
            ),
        ),
        "binds": fields.Raw(
            required=False, description=("Local fs to container mappings")
        ),
        "preserve_base_path": fields.Boolean(
            required=False,
            description=("If the base path should be preserved when proxying."),
        ),
        "requires_authentication": fields.Boolean(
            required=False,
            description=(
                "Can be set to False to expose the service "
                "without authentication requirements."
            ),
        ),
    },
)

# Needs to be defined here, see
# https://flask-restx.readthedocs.io/en/latest/marshalling.html#wildcard-field
service_wildcard = fields.Wildcard(fields.Nested(service))

service_description = Model(
    "ServiceDescription",
    {
        "service": service_wildcard,
        "project_uuid": fields.String(required=True, description="Project UUID"),
        "pipeline_uuid": fields.String(required=True, description="Pipeline UUID."),
        "job_uuid": fields.String(
            required=False,
            description="If the service is NONINTERACTIVE, the job_uuid.",
        ),
        "run_uuid": fields.String(
            required=False,
            description="If the service is NONINTERACTIVE, the run_uuid.",
        ),
        "type": fields.String(
            required=True,
            description="Type of the service. Either INTERACTIVE or NONINTERACTIVE.",
        ),
    },
)

# Needs to be defined here, see
# https://flask-restx.readthedocs.io/en/latest/marshalling.html#wildcard-field
service_description_wildcard = fields.Wildcard(fields.Nested(service_description))
service_descriptions = Model("Services", {"*": service_description_wildcard})

services = Model("Services", {"*": service_wildcard})

pipeline = Model(
    "Pipeline",
    {
        "project_uuid": fields.String(required=True, description="UUID of project"),
        "uuid": fields.String(required=True, description="UUID of pipeline"),
        "env_variables": fields.Raw(
            required=False, description="Environment variables of the pipeline"
        ),
    },
)

pipeline_update = Model(
    "PipelineUpdate",
    {
        "env_variables": fields.Raw(
            required=False, description="Environment variables of the pipeline"
        ),
    },
)

pipelines = Model(
    "Pipelines",
    {"pipelines": fields.List(fields.Nested(pipeline), description="All pipelines")},
)


session_config = Model(
    "SessionConfig",
    {
        "project_uuid": fields.String(required=True, description="UUID of project"),
        "pipeline_uuid": fields.String(required=True, description="UUID of pipeline"),
        "pipeline_path": fields.String(
            required=True, description="Path to pipeline file"
        ),
        "project_dir": fields.String(
            required=True, description="Path to pipeline files"
        ),
        "host_userdir": fields.String(
            required=True, description="Host path to userdir"
        ),
        "services": services,
    },
)

# Namespace: Runs & Jobs
pipeline_run_config = Model(
    "PipelineRunConfig",
    {
        "project_dir": fields.String(
            required=True, description="Path to project files"
        ),
        "pipeline_path": fields.String(
            required=True, description="Path to pipeline file"
        ),
    },
)

pipeline_run_spec = Model(
    "PipelineRunSpec",
    {
        "uuids": fields.List(
            fields.String(), required=False, description="UUIDs of pipeline steps"
        ),
        "project_uuid": fields.String(required=True, description="UUID of project"),
        "run_type": fields.String(
            required=False,
            default="full",  # TODO: check whether default is used if required=False
            description="Type of run",
            enum=["full", "selection", "incoming"],
        ),
    },
)

pipeline_run_pipeline_step = Model(
    "PipelineRunPipelineStep",
    {
        "run_uuid": fields.String(required=True, description="UUID of the run"),
        "step_uuid": fields.String(
            required=True, description="UUID of the pipeline step"
        ),
        "status": fields.String(
            required=True,
            description="Status of the step",
            enum=["PENDING", "STARTED", "SUCCESS", "FAILURE", "ABORTED"],
        ),
        "started_time": fields.String(
            required=True, description="Time at which the step started executing"
        ),
        "finished_time": fields.String(
            required=True, description="Time at which the step finished executing"
        ),
    },
)

pipeline_run = Model(
    "Run",
    {
        "uuid": fields.String(required=True, description="UUID of run"),
        "project_uuid": fields.String(required=True, description="UUID of project"),
        "pipeline_uuid": fields.String(required=True, description="UUID of pipeline"),
        "status": fields.String(required=True, description="Status of the run"),
        "started_time": fields.String(
            required=True, description="Time at which the pipeline started executing"
        ),
        "finished_time": fields.String(
            required=True, description="Time at which the pipeline finished executing"
        ),
        "pipeline_steps": fields.List(  # TODO: rename
            fields.Nested(pipeline_run_pipeline_step),
            description="Status of each pipeline step",
        ),
        "env_variables": fields.Raw(
            required=True, description="Environment variables of the run"
        ),
    },
)

interactive_run_config = pipeline_run_config.inherit("InteractiveRunConfig", {})

interactive_run_spec = pipeline_run_spec.inherit(
    "InteractiveRunSpec",
    {
        "pipeline_definition": fields.Raw(
            required=True, description="Pipeline definition in JSON"
        ),
        "run_config": fields.Nested(
            interactive_run_config,
            required=True,
            description="Configuration for compute backend",
        ),
    },
)

interactive_run = pipeline_run.inherit(
    "InteractiveRun",
    {
        "server_time": fields.DateTime(
            attribute=lambda x: datetime.datetime.now(datetime.timezone.utc),
            description="Server time to be used when calculating run durations.",
        )
    },
)

interactive_runs = Model(
    "InteractiveRuns",
    {
        "runs": fields.List(
            fields.Nested(interactive_run),
            description='All ran interactive runs during this "lifecycle" of Orchest',
        ),
    },
)

status_update = Model(
    "StatusUpdate",
    {
        "status": fields.String(
            required=True,
            description="New status of executable, e.g. pipeline or step",
            enum=["PENDING", "STARTED", "SUCCESS", "FAILURE", "ABORTED"],
        ),
    },
)

job_update = Model(
    "JobUpdate",
    {
        "cron_schedule": fields.String(
            required=False,
            description="Cron string for recurrent scheduling of the job.",
        ),
        "parameters": fields.List(
            fields.Raw(description="Parameters of the job, one for each run."),
            required=False,
            description="List of run parameters.",
        ),
        "next_scheduled_time": fields.String(
            required=False,
            description=(
                "Time at which the job is scheduled to start. Assumed to be UTC."
            ),
        ),
        "strategy_json": fields.Raw(required=False, description="Strategy json."),
        "confirm_draft": fields.Arbitrary(
            required=False,
            description="If there, the draft is confirmed. Value does not matter.",
        ),
        "env_variables": fields.Raw(
            required=True, description="Environment variables of the job"
        ),
    },
)

# Namespace: Jobs.
non_interactive_run_config = pipeline_run_config.inherit(
    "NonInteractiveRunConfig",
    {
        # Needed for the celery-worker to set the new project-dir for
        # jobs. Note that the `orchest-webserver` has this value
        # stored in the ENV variable `HOST_USER_DIR`.
        "host_user_dir": fields.String(
            required=True, description="Path to the /userdir on the host"
        ),
    },
)

non_interactive_run_spec = pipeline_run_spec.inherit(
    "NonInteractiveRunSpec",
    {
        "run_config": fields.Nested(
            non_interactive_run_config,
            required=True,
            description="Configuration for compute backend",
        ),
        "scheduled_start": fields.String(  # TODO: make DateTime
            required=False,
            # default=datetime.utcnow().isoformat(),
            description="Time at which the run is scheduled to start",
        ),
    },
)

non_interactive_run = pipeline_run.inherit(
    "NonInteractiveRun",
    {
        "job_uuid": fields.String(required=True, description="UUID for job"),
        "job_run_index": fields.Integer(
            required=True, description="To what job run it belongs"
        ),
        "job_run_pipeline_run_index": fields.Integer(
            required=True, description="Index within the job run"
        ),
        "pipeline_run_index": fields.Integer(
            required=True, description="Index across all runs for the same job"
        ),
        "parameters": fields.Raw(required=True, description="Parameters of the run"),
        "server_time": fields.DateTime(
            attribute=lambda x: datetime.datetime.now(datetime.timezone.utc),
            description="Server time to be used when calculating run durations.",
        ),
    },
)

job_spec = Model(
    "Jobspecification",
    {
        "uuid": fields.String(required=True, description="UUID for job"),
        "project_uuid": fields.String(required=True, description="UUID of project"),
        "pipeline_uuid": fields.String(required=True, description="UUID of pipeline"),
        "pipeline_definitions": fields.List(
            fields.Raw(description="Pipeline definition in JSON"),
            required=True,
            description="Collection of pipeline definitions",
        ),
        "pipeline_run_ids": fields.List(
            fields.Integer(
                description=(
                    "Pipeline index corresponding to respective "
                    "list entries in pipeline_definitions."
                )
            ),
            required=True,
            description="Collection of pipeline definition indices.",
        ),
        "pipeline_run_spec": fields.Nested(
            non_interactive_run_spec,
            required=True,
            description=(
                'Specification of the pipeline runs, e.g. "full",' ' "incoming" etc',
            ),
        ),
        "next_scheduled_time": fields.String(
            required=False,
            description=(
                "Time at which the job is scheduled to start. Assumed to be UTC."
            ),
        ),
        "cron_schedule": fields.String(
            required=False,
            description="Cron string for recurrent scheduling of the job.",
        ),
        "parameters": fields.List(
            fields.Raw(description="Parameters of the job, one for each run."),
            required=True,
            description="List of run parameters.",
        ),
        "strategy_json": fields.Raw(required=False, description="Strategy json."),
    },
)

job = Model(
    "Job",
    {
        "uuid": fields.String(required=True, description="UUID for job"),
        "project_uuid": fields.String(required=True, description="UUID of project"),
        "pipeline_uuid": fields.String(required=True, description="UUID of pipeline"),
        "total_scheduled_executions": fields.Integer(
            required=True,
            description="Total number of times the job was run.",
        ),
        "pipeline_definition": fields.Raw(description="Pipeline definition"),
        "pipeline_runs": fields.List(
            fields.Nested(non_interactive_run),
            description="Collection of pipeline runs part of the job",
        ),
        "next_scheduled_time": fields.String(
            required=True,
            description="Next time at which the job is scheduled to start.",
        ),
        "last_scheduled_time": fields.String(
            required=True,
            description="Last time at which the job was scheduled.",
        ),
        "parameters": fields.List(
            fields.Raw(description="Parameters of the job, one for each run."),
            description="List of run parameters.",
        ),
        "schedule": fields.String(
            required=True,
            description="Cron string for recurrent scheduling of the job.",
        ),
        "pipeline_run_spec": fields.Nested(
            non_interactive_run_spec,
            required=True,
            description=(
                'Specification of the pipeline runs, e.g. "full",' ' "incoming" etc',
            ),
        ),
        "status": fields.String(
            required=True,
            description="Status of the job.",
            enum=["DRAFT", "PENDING", "STARTED", "PAUSED", "SUCCESS", "ABORTED"],
        ),
        "created_time": fields.String(
            required=True, description="Time at which the job was created"
        ),
        "pipeline_name": fields.String(
            required=True, description="Name of the pipeline."
        ),
        "name": fields.String(required=True, description="Name of the job."),
        "strategy_json": fields.Raw(required=True, description="Strategy json."),
        "env_variables": fields.Raw(
            required=False, description="Environment variables of the job"
        ),
    },
)

jobs = Model(
    "Jobs",
    {
        "jobs": fields.List(fields.Nested(job), description="Collection of all jobs"),
    },
)

environment_build = Model(
    "EnvironmentBuild",
    {
        "uuid": fields.String(
            required=True, description="UUID of the environment build"
        ),
        "project_uuid": fields.String(required=True, description="UUID of the project"),
        "environment_uuid": fields.String(
            required=True, description="UUID of the environment"
        ),
        "project_path": fields.String(required=True, description="Project path"),
        "requested_time": fields.String(
            required=True, description="Time at which the build was requested"
        ),
        "started_time": fields.String(
            required=True, description="Time at which the build started executing"
        ),
        "finished_time": fields.String(
            required=True, description="Time at which the build finished executing"
        ),
        "status": fields.String(
            required=True,
            description="Status of the build",
            enum=["PENDING", "STARTED", "SUCCESS", "FAILURE", "ABORTED"],
        ),
    },
)


environment_build_request = Model(
    "EnvironmentBuildRequest",
    {
        "project_uuid": fields.String(required=True, description="UUID of the project"),
        "environment_uuid": fields.String(
            required=True, description="UUID of the environment"
        ),
        "project_path": fields.String(required=True, description="Project path"),
    },
)

environment_build_requests = Model(
    "EnvironmentBuildRequests",
    {
        "environment_build_requests": fields.List(
            fields.Nested(environment_build_request),
            description="Collection of environment_build_request",
            unique=True,
        ),
    },
)

environment_builds = Model(
    "EnvironmentBuilds",
    {
        "environment_builds": fields.List(
            fields.Nested(environment_build),
            description="Collection of environment_builds",
        ),
    },
)

environment_builds_requests_result = Model(
    "EnvironmentBuildsPost",
    {
        "environment_builds": fields.List(
            fields.Nested(environment_build),
            description="Collection of environment_builds",
        ),
        "failed_requests": fields.List(
            fields.Nested(environment_build_request),
            description="Collection of requests that could not be satisfied",
            unique=True,
        ),
    },
)


jupyter_build = Model(
    "JupyterBuild",
    {
        "uuid": fields.String(required=True, description="UUID of the Jupyter build"),
        "requested_time": fields.String(
            required=True, description="Time at which the build was requested"
        ),
        "started_time": fields.String(
            required=True, description="Time at which the build started executing"
        ),
        "finished_time": fields.String(
            required=True, description="Time at which the build finished executing"
        ),
        "status": fields.String(
            required=True,
            description="Status of the build",
            enum=["PENDING", "STARTED", "SUCCESS", "FAILURE", "ABORTED"],
        ),
    },
)

jupyter_builds = Model(
    "JupyterBuilds",
    {
        "jupyter_builds": fields.List(
            fields.Nested(jupyter_build),
            required=True,
            description="Collection of jupyter_builds",
        ),
    },
)

jupyter_build_request_result = Model(
    "JupyterBuildPost",
    {
        "jupyter_build": fields.Nested(
            jupyter_build,
            description="Requested jupyter_build",
        )
    },
)

validation_environments = Model(
    "GateCheck",
    {
        "project_uuid": fields.String(
            required=True,
            description="The project UUID",
        ),
        "environment_uuids": fields.List(
            fields.String(),
            required=False,
            description="UUIDs to check",
        ),
    },
)

validation_environments_result = Model(
    "GateCheckResult",
    {
        "validation": fields.String(
            required=True,
            description="Whether the gate check passed or failed",
            enum=["pass", "fail"],
        ),
        "fail": fields.List(
            fields.String(),
            required=True,
            description="Environment UUIDs that failed the validation",
        ),
        "actions": fields.List(
            fields.String(enum=["WAIT", "BUILD", "RETRY"]),
            required=True,
            description="Action to convert environment 'fail' to 'pass'",
        ),
        "pass": fields.List(
            fields.String(),
            required=True,
            description="Environment UUIDs that passed the validation",
        ),
    },
)

<<<<<<< HEAD
next_scheduled_job_data = Model(
    "NextScheduledJobData",
    {
        "uuid": fields.String(required=False, description="UUID of the job."),
        "next_scheduled_time": fields.String(
            required=False,
            description=("Time at which the job is scheduled to start. UTC."),
=======
_idleness_check_result_details = Model(
    "IdlenessCheckResultDetails",
    {
        "active_clients": fields.Boolean(
            required=True,
        ),
        "ongoing_environment_builds": fields.Boolean(
            required=True,
        ),
        "ongoing_jupyterlab_builds": fields.Boolean(
            required=True,
        ),
        "ongoing_interactive_runs": fields.Boolean(
            required=True,
        ),
        "ongoing_job_runs": fields.Boolean(
            required=True,
        ),
        "busy_kernels": fields.Boolean(
            required=True,
        ),
    },
)

idleness_check_result = Model(
    "IdlenessCheckResult",
    {
        "idle": fields.Boolean(
            required=True,
            description="True if the Orchest-api is idle.",
        ),
        "details": fields.Nested(
            _idleness_check_result_details,
            required=True,
            description="Details of the idleness check.",
>>>>>>> 138107fb
        ),
    },
)<|MERGE_RESOLUTION|>--- conflicted
+++ resolved
@@ -660,7 +660,6 @@
     },
 )
 
-<<<<<<< HEAD
 next_scheduled_job_data = Model(
     "NextScheduledJobData",
     {
@@ -668,7 +667,10 @@
         "next_scheduled_time": fields.String(
             required=False,
             description=("Time at which the job is scheduled to start. UTC."),
-=======
+        ),
+    },
+)
+
 _idleness_check_result_details = Model(
     "IdlenessCheckResultDetails",
     {
@@ -704,7 +706,6 @@
             _idleness_check_result_details,
             required=True,
             description="Details of the idleness check.",
->>>>>>> 138107fb
         ),
     },
 )