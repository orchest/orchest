--- conflicted
+++ resolved
@@ -95,19 +95,6 @@
     set $file_manager "file-manager.default.svc.cluster.local";
     proxy_pass http://$file_manager;
 
-<<<<<<< HEAD
-=======
-    auth_request /auth;
-
-    set $orchest_host "orchest-api.default.svc.cluster.local";
-    
-    set $suffix '';
-    access_by_lua_block {
-        ngx.var.suffix = string.gsub(ngx.var.uri, "/api%-proxy/", "")
-    }
-
-    proxy_pass http://$orchest_host/$suffix$is_args$args;
->>>>>>> ffbc167b
   }
 
   location ~ ^/(pbp-)?service-[0-9a-zA-Z\-]+-[\-0-9a-f]+-[\-0-9a-f]+_[0-9]+ {
