package orchestcluster

import (
	"context"
	"fmt"
	"path"
	"time"

	orchestv1alpha1 "github.com/orchest/orchest/services/orchest-controller/pkg/apis/orchest/v1alpha1"
	"github.com/orchest/orchest/services/orchest-controller/pkg/client/clientset/versioned"
	orchestinformers "github.com/orchest/orchest/services/orchest-controller/pkg/client/informers/externalversions/orchest/v1alpha1"
	orchestlisters "github.com/orchest/orchest/services/orchest-controller/pkg/client/listers/orchest/v1alpha1"
	"github.com/orchest/orchest/services/orchest-controller/pkg/deployer"
	"github.com/orchest/orchest/services/orchest-controller/pkg/utils"
	"github.com/pkg/errors"
	appsv1 "k8s.io/api/apps/v1"
	kerrors "k8s.io/apimachinery/pkg/api/errors"
	metav1 "k8s.io/apimachinery/pkg/apis/meta/v1"
	"k8s.io/apimachinery/pkg/runtime"
	utilruntime "k8s.io/apimachinery/pkg/util/runtime"
	"k8s.io/apimachinery/pkg/util/wait"
	appsinformers "k8s.io/client-go/informers/apps/v1"
	"k8s.io/client-go/kubernetes"
	appslister "k8s.io/client-go/listers/apps/v1"
	"k8s.io/client-go/tools/cache"
	"k8s.io/client-go/tools/record"
	"k8s.io/client-go/util/workqueue"
	"k8s.io/component-base/metrics/prometheus/ratelimiter"
	"k8s.io/klog/v2"
	"sigs.k8s.io/controller-runtime/pkg/client"
)

var (
	OrchestClusterKind             = "OrchestCluster"
	OrchestClusterVersion          = "orchest.io/v1alpha1"
	ControllerRevisionHashLabelKey = "controller-revision-hash"
)

type ControllerConfig struct {
	DeployDir                  string
	PostgresDefaultImage       string
	RabbitmqDefaultImage       string
	OrchestDefaultVersion      string
	CeleryWorkerImageName      string
	OrchestApiImageName        string
	OrchestWebserverImageName  string
	AuthServerImageName        string
	UserdirDefaultVolumeSize   string
	ConfigdirDefaultVolumeSize string
	BuilddirDefaultVolumeSize  string
	Threadiness                int
	InCluster                  bool
}

// OrchestClusterController reconciles OrchestCluster CRD.
type OrchestClusterController struct {
	kClient kubernetes.Interface

	oClient versioned.Interface

	gClient client.Client

	scheme *runtime.Scheme

	config ControllerConfig

	workerLoopPeriod time.Duration

	queue workqueue.RateLimitingInterface

	deployerManager *deployer.DeployerManager

	eventBroadcaster record.EventBroadcaster

	eventRecorder record.EventRecorder

	ocInformer orchestinformers.OrchestClusterInformer
	ocLister   orchestlisters.OrchestClusterLister
	ocSynced   cache.InformerSynced

	depInformer appsinformers.DeploymentInformer
	depLister   appslister.DeploymentLister
	depSynced   cache.InformerSynced

	reconcilers map[string]*OrchestReconciler
}

// NewOrchestClusterController returns a new *OrchestClusterController.
func NewOrchestClusterController(kClient kubernetes.Interface,
	oClient versioned.Interface,
	gClient client.Client,
	scheme *runtime.Scheme,
	config ControllerConfig,
	ocInformer orchestinformers.OrchestClusterInformer,
	depInformer appsinformers.DeploymentInformer) *OrchestClusterController {

	if kClient != nil && kClient.CoreV1().RESTClient().GetRateLimiter() != nil {
		ratelimiter.RegisterMetricAndTrackRateLimiterUsage("orchest_cluster_controller", kClient.CoreV1().RESTClient().GetRateLimiter())
	}

	controller := OrchestClusterController{
		kClient:          kClient,
		oClient:          oClient,
		gClient:          gClient,
		scheme:           scheme,
		config:           config,
		workerLoopPeriod: time.Second,
		reconcilers:      make(map[string]*OrchestReconciler),
		queue:            workqueue.NewNamedRateLimitingQueue(workqueue.DefaultControllerRateLimiter(), "orchest cluster"),
	}

	ocInformer.Informer().AddEventHandler(cache.ResourceEventHandlerFuncs{
		AddFunc: controller.onOrchestClusterUpdate,
		UpdateFunc: func(old, cur interface{}) {
			controller.onOrchestClusterUpdate(cur)
		},
		DeleteFunc: controller.onOrchestClusterUpdate,
	})

	controller.ocInformer = ocInformer
	controller.ocLister = ocInformer.Lister()
	controller.ocSynced = ocInformer.Informer().HasSynced

	depInformer.Informer().AddEventHandler(cache.ResourceEventHandlerFuncs{
		AddFunc: controller.onDeploymentUpdate,
		UpdateFunc: func(old, cur interface{}) {
			controller.onDeploymentUpdate(cur)
		},
		DeleteFunc: controller.onDeploymentUpdate,
	})

	controller.depInformer = depInformer
	controller.depLister = depInformer.Lister()
	controller.depSynced = depInformer.Informer().HasSynced

	controller.intiDeployerManager()

	return &controller
}

func (r *OrchestClusterController) intiDeployerManager() {
	r.deployerManager = deployer.NewDeployerManager()

	r.deployerManager.AddDeployer("argo",
		deployer.NewHelmDeployer("argo", path.Join(r.config.DeployDir, "thirdparty/argo-workflows")))
	r.deployerManager.AddDeployer("registry",
		deployer.NewHelmDeployer("nginx-ingress", path.Join(r.config.DeployDir, "thirdparty/nginx-ingress")))
	r.deployerManager.AddDeployer("registry",
		deployer.NewHelmDeployer("registry", path.Join(r.config.DeployDir, "thirdparty/docker-registry")))
	r.deployerManager.AddDeployer("cert-manager",
		deployer.NewPathDeployer("cert-manager", path.Join(r.config.DeployDir, "thirdparty/cert-manager"),
			r.gClient, r.scheme))

}

func (controller *OrchestClusterController) onDeploymentUpdate(obj interface{}) {
	dep, ok := obj.(*appsv1.Deployment)
	if !ok {
		tombstone, ok := obj.(cache.DeletedFinalStateUnknown)
		if !ok {
			utilruntime.HandleError(fmt.Errorf("couldn't get object from tombstone %#v", obj))
			return
		}
		dep, ok = tombstone.Obj.(*appsv1.Deployment)
		if !ok {
			utilruntime.HandleError(fmt.Errorf("tombstone contained object that is not a Deployment %#v", obj))
			return
		}
	}

	if dep.ObjectMeta.OwnerReferences != nil && dep.ObjectMeta.OwnerReferences[0].Kind == OrchestClusterKind {
		orchest, err := controller.ocLister.OrchestClusters(dep.Namespace).Get(dep.ObjectMeta.OwnerReferences[0].Name)
		if err != nil {
			utilruntime.HandleError(fmt.Errorf("couldn't get OrchestCluster=%s in namespace=%s",
				dep.ObjectMeta.OwnerReferences[0].Name,
				dep.Namespace))
			return
		}

		key, err := cache.MetaNamespaceKeyFunc(orchest)
		if err != nil {
			utilruntime.HandleError(fmt.Errorf("couldn't get key for object %+v: %v", obj, err))
			return
		}
		klog.V(3).Infof("Deployment update update: %s", orchest.Name)
		controller.queue.AddRateLimited(key)
	}
}

func (controller *OrchestClusterController) onOrchestClusterUpdate(obj interface{}) {
	orchest, ok := obj.(*orchestv1alpha1.OrchestCluster)
	if !ok {
		tombstone, ok := obj.(cache.DeletedFinalStateUnknown)
		if !ok {
			utilruntime.HandleError(fmt.Errorf("couldn't get object from tombstone %#v", obj))
			return
		}
		_, ok = tombstone.Obj.(*orchestv1alpha1.OrchestCluster)
		if !ok {
			utilruntime.HandleError(fmt.Errorf("tombstone contained object that is not a OrchestCluster %#v", obj))
			return
		}
	}

	key, err := cache.MetaNamespaceKeyFunc(orchest)
	if err != nil {
		utilruntime.HandleError(fmt.Errorf("couldn't get key for OrchestCluster %+v: %v", obj, err))
		return
	}
	klog.V(3).Infof("OrchestCluster update event :%s", orchest.Name)
	controller.queue.AddRateLimited(key)
}

// Run will not return until stopCh is closed. workers determines how many
// endpoints will be handled in parallel.
func (controller *OrchestClusterController) Run(stopCh <-chan struct{}) {

	klog.Infof("Starting orchest cluster controller")
	defer klog.Infof("Shutting down orchest cluster controller")

	defer utilruntime.HandleCrash()
	defer controller.queue.ShutDown()

	if !cache.WaitForCacheSync(stopCh, controller.ocSynced, controller.depSynced) {
		return
	}

	for i := 0; i < controller.config.Threadiness; i++ {
		go wait.Until(controller.worker, controller.workerLoopPeriod, stopCh)
	}

	<-stopCh
}

func (controller *OrchestClusterController) worker() {
	for controller.processNextWorkItem() {
	}
}

func (controller *OrchestClusterController) processNextWorkItem() bool {
	eKey, quit := controller.queue.Get()
	if quit {
		return false
	}
	defer controller.queue.Done(eKey)

	err := controller.syncOrchestCluster(eKey.(string))
	controller.handleErr(err, eKey)

	return true
}

func (controller *OrchestClusterController) handleErr(err error, key interface{}) {
	if err == nil {
		controller.queue.Forget(key)
		return
	}
	klog.Warningf("dropping orchest csluter %q out of the queue: %v", key, err)
	controller.queue.Forget(key)
	utilruntime.HandleError(err)
}

func (controller *OrchestClusterController) syncOrchestCluster(key string) error {

	startTime := time.Now()
	klog.V(3).Infof("Started syncing OrchestCluster: %s.", key)
	defer func() {
		klog.V(3).Infof("Finished syncing DDSet OrchestCluster: %s. duration: (%v)", key, time.Since(startTime))
	}()

	ctx, cancel := context.WithCancel(context.Background())
	defer func() {
		cancel()
	}()

	namespace, name, err := cache.SplitMetaNamespaceKey(key)
	if err != nil {
		return err
	}

	orchest, err := controller.ocLister.OrchestClusters(namespace).Get(name)
	if err != nil {
		if kerrors.IsNotFound(err) {
			klog.V(2).Info("OrchestCluster %s resource not found.", key)
			return nil
		}
		// Error reading OrchestCluster - The request will be requeued.
		return errors.Wrap(err, "failed to get OrchestCluster")
	}

	// Set a finalizer so we can do cleanup before the object goes away
	orchest, err = AddFinalizerIfNotPresent(ctx, controller.oClient, orchest, orchestv1alpha1.Finalizer)
	if err != nil {
		errors.Wrap(err, "failed to add finalizer")
	}

	if !orchest.GetDeletionTimestamp().IsZero() {
		// The cluster is deleted, delete it
		return controller.deleteOrchestCluster(ctx, name, namespace)
	}

	// Reconciling
	// If Status struct is not initialized yet, the cluster is new, create it
	if orchest.Status == nil {
		// Set the default values in CR if not specified
		clone := controller.getDefaultIfNotSpecified(ctx, orchest)
		_, err = controller.updateClusterStatus(ctx, clone, orchestv1alpha1.Initializing, "Initializing Orchest Cluster")
		if err != nil {
			klog.Error(err)
			return err
		}
		return nil
	}

	err = controller.ensureThirdPartyDependencies(ctx, orchest)
	if err != nil {
		return err
	}

	if err := controller.reconcileCluster(ctx, key); err != nil {
		return errors.Wrapf(err, "failed to reconcile OrchestCluster %q", name)
	}

	// Return and do not requeue
	return nil
}

func (controller *OrchestClusterController) deleteOrchestCluster(ctx context.Context,
	name, namespace string) error {

	orchest, err := controller.ocLister.OrchestClusters(namespace).Get(name)
	if err != nil {
		if kerrors.IsNotFound(err) {
			klog.V(2).Info("OrchestCluster %s resource not found.", name)
			return nil
		}
		return errors.Wrapf(err, "failed to get cluster %v during deleting cluster.", name)
	}

	// Update Cluster status
	orchest, err = controller.updateClusterStatus(ctx, orchest, orchestv1alpha1.Deleting, "Deleting the Cluster")
	if err != nil {
		return errors.Wrapf(err, "failed to update cluster status to orchestv1alpha1.Deleting, OrchestCluster: %s",
			name)
	}

	// Remove finalizers
	err = RemoveFinalizerIfNotPresent(ctx, controller.oClient, orchest, orchestv1alpha1.Finalizer)
	if err != nil {
		return errors.Wrap(err, "failed to remove finalizers")
	}

	// Delete the reconciler from the internal map
	key := namespace + "/" + name
	delete(controller.reconcilers, key)

	return nil
}

func (controller *OrchestClusterController) reconcileCluster(ctx context.Context, key string) error {

	reconciler, ok := controller.reconcilers[key]
	// This is a new cluster known to us, we should create a new reconciler for it
	if !ok {
		reconciler = NewOrchestReconciler(key, controller)
		controller.reconcilers[key] = reconciler
	}

	reconciler.Reconcile(ctx)

	return nil

}

func (controller *OrchestClusterController) updateClusterStatus(ctx context.Context,
	orchest *orchestv1alpha1.OrchestCluster,
	state orchestv1alpha1.OrchestClusterState,
	message string) (*orchestv1alpha1.OrchestCluster, error) {

	orchest.Status = &orchestv1alpha1.OrchestClusterStatus{
		State:   state,
		Message: message,
	}

	result, err := controller.oClient.OrchestV1alpha1().OrchestClusters(orchest.Namespace).Update(ctx, orchest, metav1.UpdateOptions{})

	if err != nil {
		return nil, errors.Wrapf(err, "failed to update orchest with status  %q", orchest.Name)
	}
	return result, nil
}

func (controller *OrchestClusterController) getDefaultIfNotSpecified(ctx context.Context,
	cluster *orchestv1alpha1.OrchestCluster) *orchestv1alpha1.OrchestCluster {

	copy := cluster.DeepCopy()

	changed := false

	if copy.Spec.Orchest.Version == "" {
		changed = true
		copy.Spec.Orchest.Version = controller.config.OrchestDefaultVersion
	}

<<<<<<< HEAD
=======
	if copy.Spec.Orchest.Pause == nil {
		changed = true
		copy.Spec.Orchest.Pause = &controller.config.DefaultPause
	}

>>>>>>> 33fe4039
	if copy.Spec.Postgres.Image == "" {
		changed = true
		copy.Spec.Postgres.Image = controller.config.PostgresDefaultImage
	}

	if copy.Spec.RabbitMq.Image == "" {
		changed = true
		copy.Spec.RabbitMq.Image = controller.config.RabbitmqDefaultImage
	}

	if copy.Spec.Orchest.Resources.UserDirVolumeSize == "" {
		changed = true
		copy.Spec.Orchest.Resources.UserDirVolumeSize = controller.config.UserdirDefaultVolumeSize
	}

	if copy.Spec.Orchest.Resources.BuilderCacheDirVolumeSize == "" {
		changed = true
		copy.Spec.Orchest.Resources.BuilderCacheDirVolumeSize = controller.config.BuilddirDefaultVolumeSize
	}

	if copy.Spec.Orchest.Resources.ConfigDirVolumeSize == "" {
		changed = true
		copy.Spec.Orchest.Resources.ConfigDirVolumeSize = controller.config.ConfigdirDefaultVolumeSize
	}

	apiImage := utils.GetFullImageName(copy.Spec.Orchest.Registry, orchestApi, copy.Spec.Orchest.Version)
	if copy.Spec.Orchest.OrchestApi.Image != apiImage {
		changed = true
		copy.Spec.Orchest.OrchestApi.Image = apiImage
	}

	webserverImage := utils.GetFullImageName(copy.Spec.Orchest.Registry, orchestWebserver, copy.Spec.Orchest.Version)
	if copy.Spec.Orchest.OrchestWebServer.Image != webserverImage {
		changed = true
		copy.Spec.Orchest.OrchestWebServer.Image = webserverImage
	}

	celeryWorkerImage := utils.GetFullImageName(copy.Spec.Orchest.Registry, celeryWorker, copy.Spec.Orchest.Version)
	if copy.Spec.Orchest.CeleryWorker.Image != celeryWorkerImage {
		changed = true
		copy.Spec.Orchest.CeleryWorker.Image = celeryWorkerImage
	}

	authServerImage := utils.GetFullImageName(copy.Spec.Orchest.Registry, authServer, copy.Spec.Orchest.Version)
	if copy.Spec.Orchest.AuthServer.Image != authServerImage {
		changed = true
		copy.Spec.Orchest.AuthServer.Image = authServerImage
	}

	if changed {
		return copy
	}
	return cluster
}

func (controller *OrchestClusterController) ensureThirdPartyDependencies(ctx context.Context,
	orchest *orchestv1alpha1.OrchestCluster) error {

	switch orchest.Status.State {
	case orchestv1alpha1.Initializing:
		// First step is to deploy Argo
		_, err := controller.updateClusterStatus(ctx, orchest, orchestv1alpha1.DeployingArgo, "Deploying Argo")
		if err != nil {
			klog.Error(err)
			return err
		}
		fallthrough
	case orchestv1alpha1.DeployingArgo:
		err := controller.deployerManager.Get("argo").InstallIfChanged(ctx, orchest.Namespace, nil)
		if err != nil {
			klog.Error(err)
			return err
		}

		_, err = controller.updateClusterStatus(ctx, orchest, orchestv1alpha1.DeployingRegistry, "Deploying Registry")
		if err != nil {
			klog.Error(err)
			return err
		}
		fallthrough
	case orchestv1alpha1.DeployingRegistry:
		err := controller.deployerManager.Get("registry").InstallIfChanged(ctx, orchest.Namespace, nil)
		if err != nil {
			klog.Error(err)
			return err
		}

		_, err = controller.updateClusterStatus(ctx, orchest, orchestv1alpha1.DeployingOrchest, "Deploying Orchest control plane")
		if err != nil {
			klog.Error(err)
			return err
		}
	}

	return nil
}<|MERGE_RESOLUTION|>--- conflicted
+++ resolved
@@ -402,14 +402,11 @@
 		copy.Spec.Orchest.Version = controller.config.OrchestDefaultVersion
 	}
 
-<<<<<<< HEAD
-=======
 	if copy.Spec.Orchest.Pause == nil {
 		changed = true
 		copy.Spec.Orchest.Pause = &controller.config.DefaultPause
 	}
 
->>>>>>> 33fe4039
 	if copy.Spec.Postgres.Image == "" {
 		changed = true
 		copy.Spec.Postgres.Image = controller.config.PostgresDefaultImage
